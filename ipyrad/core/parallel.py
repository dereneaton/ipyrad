--- conflicted
+++ resolved
@@ -3,26 +3,26 @@
 ## imports for running ipcluster
 from __future__ import print_function
 
+
 import ipyparallel as ipp
+import ipyrad as ip
 import subprocess
+import cStringIO
 import atexit
 import shlex
+import time
 import sys
 import os
-<<<<<<< HEAD
-=======
-#from ipyrad.assemble.util import detect_cpus
->>>>>>> 58642afa
 
 # pylint: disable=W0212
-
+# pylint: disable=W0142
 
 import logging
 LOGGER = logging.getLogger(__name__)
 
 
 ## start ipcluster
-def start(data):
+def start_ipcluster(data):
     """ Start ipcluster """
 
     ## if MPI argument then use --ip arg to view all sockets
@@ -30,28 +30,27 @@
     if "MPI" in data._ipcluster["engines"]:
         iparg = "--ip=*"
 
-    ## if not designated then no -n arg means get all cores
-    narg = ""
-    if int(data._ipcluster["cores"]):
-        narg = "--n={}".format(data._ipcluster["cores"])
-
     ## make ipcluster arg call
     standard = """
         ipcluster start 
                   --daemonize 
                   --cluster-id={}
                   --engines={} 
-                  {}
+                  --profile={}
+                  --n={}
                   {}"""\
-        .format(data._ipcluster["id"], 
+        .format(data._ipcluster["cluster_id"], 
                 data._ipcluster["engines"], 
-                narg,
+                data._ipcluster["profile"],
+                data._ipcluster["cores"],
                 iparg)
                    
     ## wrap ipcluster start
     try: 
         LOGGER.info(shlex.split(standard))
-        subprocess.check_output(shlex.split(standard))
+        subprocess.check_call(shlex.split(standard), 
+            stderr=subprocess.STDOUT,
+            stdout=subprocess.PIPE)
 
     except subprocess.CalledProcessError as inst:
         LOGGER.debug("  ipcontroller already running.")
@@ -65,35 +64,130 @@
 
 
 ## decorated func for stopping. Does not need to be called?
-def stop(cluster_id):
+def stop_ipcluster(profile, cluster_id):
     """ stop ipcluster at sys.exit """
-    #print("\nclosing remote Engines")
+
     LOGGER.info("Shutting down [%s] remote Engines", cluster_id)
-    stopcall = ["ipcluster", "stop", 
+    stopcall = ["ipcluster", 
+                "stop", 
+                "--profile="+profile,
                 "--cluster-id="+cluster_id]
     try:
-        subprocess.check_call(" ".join(stopcall), 
-                              shell=True, 
-                              stderr=subprocess.STDOUT,
-                              stdout=subprocess.PIPE)
+        subprocess.check_call(stopcall, 
+            stderr=subprocess.STDOUT,
+            stdout=subprocess.PIPE)
     except subprocess.CalledProcessError:
         pass
 
 
 
-def ipcontroller_init(data, quiet=False):
+def register_ipcluster(data):
     """
     The name is a unique id that keeps this __init__ of ipyrad distinct
-    from interfering with other ipcontrollers. The controller option is 
-    used to toggle between Local, MPI, PBS.
+    from interfering with other ipcontrollers. 
     """
     ## check if this pid already has a running cluster
-    data._ipcluster["id"] = "ipyrad-"+str(os.getpid())
-<<<<<<< HEAD
+    data._ipcluster["cluster_id"] = "ipyrad-"+str(os.getpid())
+    start_ipcluster(data)
+    atexit.register(stop_ipcluster, 
+                    data._ipcluster["profile"],
+                    data._ipcluster["cluster_id"])
+    return data
 
-=======
->>>>>>> 58642afa
-    start(data)
-    atexit.register(stop, data._ipcluster["id"])
 
-    return data+
+def get_client(cluster_id, profile, engines, timeout, quiet, **kwargs):
+    """ 
+    Creates a client to view ipcluster engines for a given profile and 
+    returns it with at least one engine spun up and ready to go. If no 
+    engines are found after nwait amount of time then an error is raised.
+    If engines==MPI it waits a bit longer to find engines.
+    """
+
+    ## save stds for later, we're gonna hide them to prevent external printing 
+    save_stdout = sys.stdout 
+    save_stderr = sys.stderr
+    sys.stdout = cStringIO.StringIO()
+    sys.stderr = cStringIO.StringIO()
+
+    try: 
+        clusterargs = [cluster_id, profile, timeout]
+        argnames = ["cluster_id", "profile", "timeout"]
+        args = {key:value for key, value in zip(argnames, clusterargs)}
+
+        ## get connection within timeout window of wait time and hide messages
+        ipyclient = ipp.Client(**args)
+
+        ## check that all engines have connected            
+        for _ in range(3000):
+            initid = len(ipyclient)
+            time.sleep(0.01)
+
+            ## If MPI then wait for all engines to start so we can report
+            ## how many cores are on each host. If Local then just go ahead
+            ## before they're ready since load_balance will distribute jobs
+            if not engines == "MPI":
+                if initid:
+                    break
+            else:
+                ## don't know how many to expect for interactive, but the
+                ## connection stays open, so just wait til no new engines
+                ## have been added for three seconds
+                time.sleep(2.5)
+                if initid:
+                    if len(ipyclient) == initid:
+                        break
+                else:
+                    if not quiet:
+                        print(\
+            "\r  establishing MPI connection to remote hosts...", end="")
+                        sys.stdout.flush()
+
+
+    except KeyboardInterrupt as inst:
+        ## ensure stdout is reset even if Exception was raised            
+        sys.stdout = save_stdout
+        sys.stderr = save_stderr
+        raise inst
+
+    ## This is raised if ipcluster is not running ------------
+    except IOError as inst:
+        ## ensure stdout is reset even if Exception was raised
+        sys.stdout = save_stdout
+        sys.stderr = save_stderr
+        if ip.__interactive__:
+            raise ip.assemble.util.IPyradWarningExit(NO_IPCLUSTER_API)
+        else:
+            raise ip.assemble.util.IPyradWarningExit(NO_IPCLUSTER_CLI)
+
+    except (ipp.TimeoutError, ipp.NoEnginesRegistered) as inst:
+        ## raised by ipp if no connection file is found for 'nwait' seconds
+        sys.stdout = save_stdout
+        sys.stderr = save_stderr
+        raise inst
+
+    except Exception as inst:
+        ## if any other exceptions were missed...
+        sys.stdout = save_stdout
+        sys.stderr = save_stderr
+        raise inst
+
+    finally:
+        ## ensure that no matter what we reset the stds
+        sys.stdout = save_stdout
+        sys.stderr = save_stderr
+
+    return ipyclient
+
+
+## GLOBALS AND EXCEPTIONS
+
+NO_IPCLUSTER_CLI = """\
+    No ipcluster instance found. This may be a problem with your installation
+    setup. I would recommend that you contact the ipyrad developers. 
+    """
+NO_IPCLUSTER_API = """
+    No ipcluster instance found. See documentation for the proper way to set 
+    up an ipcluster instance when running the ipyrad Python API. In short, 
+    you must run 'ipcluster start' to initiate a local or remote cluster. 
+    """
