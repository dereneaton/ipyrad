#!/usr/bin/env python

"""
Assembly class object as the main API for calling assembly steps.
"""

import os
import shutil
import traceback
from typing import List, Optional
from loguru import logger
import pandas as pd
from ipyparallel import Client
from ipyrad.core.params_schema import ParamsSchema, HackersSchema
from ipyrad.core.schema import Project, SampleSchema
from ipyrad.core.parallel import Cluster
from ipyrad.assemble.utils import IPyradError
from ipyrad.assemble.s1_demux import Step1
from ipyrad.assemble.s2_trim_reads import Step2
from ipyrad.assemble.s3_clustmap_within import Step3
from ipyrad.assemble.s4_joint_estimate import Step4
from ipyrad.assemble.s5_consensus import Step5
from ipyrad.assemble.s6_clustmap_across import Step6
from ipyrad.assemble.s7_assemble import Step7


class Assembly:
    """
    Returns a new Assembly class instance with default parameter
    settings. The first steps of an API analysis typically involves
    initializing a new Assembly, setting params, and then calling
    self.run() to start running assembly steps.
    """
    def __init__(self, name:str):

        # core JSON file components
        self.params = ParamsSchema(assembly_name=name)
        self.hackers = HackersSchema()
        self.samples = {}

        # optional dict for setting cluster config.
        self.ipcluster = {
            "cores": 0,
            "threads": 2,
        }
<<<<<<< HEAD
        # ipcluster settings can be set during init using kwargs
        for key, val in kwargs.items():
            if key in self.ipcluster:
                self.ipcluster[key] = val

        # statsfiles is a dict with file locations
        # stats_dfs is a dict with pandas dataframes
        self.stats_files = ObjDict({})
        self.stats_dfs = ObjDict({})

        # samples linked {sample-name: sample-object}
        self.samples = {}

        # populations {popname: poplist}
        self.populations = {}

        # multiplex files linked
        self.barcodes = {}

        # outfiles locations
        self.outfiles = ObjDict()
        self.outfiles.loci = ""

        # storing supercatg file
        self.clust_database = ""
        self.snps_database = ""
        self.seqs_database = ""
=======
>>>>>>> ff8f2462

    def __repr__(self):
        return "<ipyrad.Assembly object {}>".format(self.name)

    @property
    def name(self):
        """shortcut to return the assembly_name from params"""
        return self.params.assembly_name
    
    @property
    def json_file(self):
        """JSON file is project_dir/assembly_name.json"""
        return os.path.join(
            self.params.project_dir, 
            self.params.assembly_name + ".json"
        )

    @property
    def is_ref(self):
        """shortcut attribute returns whether Assembly is reference method"""
        return self.params.assembly_method == "reference"

    @property
    def is_pair(self):
        """shortcut attribute returns whether Assembly is paired datatype"""        
        return "pair" in self.params.datatype

    @property
    def stats(self):
        """
        Returns a dataframe with *summarized stats* extracted from the 
        project JSON file given the current completed assembly steps.
        To see more detailed stats from specific steps see instead 
        the self.stats_dfs.
        """
        # using self object (any cases where we need to load from json?)
        # self.save_json

        # dataframe to fill
        stats = pd.DataFrame(
            index=sorted(self.samples),
            columns=[
                'state', 
                'reads_raw', 
                'reads_passed_filter',
                'clusters_total',
                'clusters_hidepth',
                'mean_depth_total',
                'reads_mapped_to_ref_prop',
                'consensus_total',
                'heterozygosity',
                'nloci',
            ],
        )
        for sname in stats.index:
            sample = self.samples[sname]

            # ref does only step7
            if sname == "reference":
                if sample.stats_s7:
                    stats.loc[sname, 'nloci'] = sample.stats_s7.nloci
                continue

            # other samples do all steps.
            stats.loc[sname, 'state'] = sample.state
            stats.loc[sname, 'reads_raw'] = sample.stats_s1.reads_raw

            if sample.stats_s2:
                value = sample.stats_s2.reads_passed_filter
            else:
                value = pd.NA
            stats.loc[sname, 'reads_passed_filter'] = value

            if sample.stats_s3:
                value = sample.stats_s3.clusters_total
            else:
                value = pd.NA
            stats.loc[sname, 'clusters_total'] = value

            if sample.stats_s3:
                value = sample.stats_s3.clusters_hidepth
            else:
                value = pd.NA
            stats.loc[sname, 'clusters_hidepth'] = value

            if sample.stats_s3:
                value = sample.stats_s3.mean_depth_total
            else:
                value = pd.NA
            stats.loc[sname, 'mean_depth_total'] = value

            if sample.stats_s3:
                value = sample.stats_s3.reads_mapped_to_ref_prop
            else:
                value = pd.NA
            stats.loc[sname, 'reads_mapped_to_ref_prop'] = value

            if sample.stats_s5:
                value = sample.stats_s5.consensus_total
            else:
                value = pd.NA
            stats.loc[sname, 'consensus_total'] = value            

            if sample.stats_s5:
                value = sample.stats_s5.heterozygosity
            else:
                value = pd.NA
            stats.loc[sname, 'heterozygosity'] = value            

            if sample.stats_s7:
                value = sample.stats_s7.nloci
            else:
                value = pd.NA
            stats.loc[sname, 'nloci'] = value

        # drop columns that are all NAN
        stats = stats.dropna(axis=1, how="all")
        return stats
    

    def branch(self, name:str, subsample:List[str]=None) -> 'Assembly':
        """
        Returns a new branched Assembly class instance.

        The new object will have the same parameter settings as the 
        current object, and inherits the same sample histories, but 
        will write to a different name prefix path
        going forward. 

        Creating a new branch does not write a JSON until you either 
        run an Assembly step by calling .run() or call .save_json()

        Examples:
        ---------
        data1 = ip.Assembly("data1")
        data1.params.sorted_fastq_path = "./data/*.gz"
        data1.run('1')
        data2 = data1.branch("data2", subsample=['1A_0', '1B_0'])
        data2.run('2')
        """
        # create new names Assembly and copy over all params except name
        branch = Assembly(name)
        params = self.params.dict()
        params['assembly_name'] = name
        branch.params = ParamsSchema(**params)
        branch.hackers = HackersSchema(**self.hackers.dict())

        # copy over all or just a subsamples of the samples.
        if subsample is None:
            branch.samples = {
                i: SampleSchema(**self.samples[i].dict()) for i in self.samples
            }
        else:
            branch.samples = {
                i: SampleSchema(**self.samples[i].dict()) 
                for i in self.samples if i in subsample
            }
            for i in subsample:
                if i not in self.samples:
                    logger.warning(f"sample name {i} does not exist.")
        return branch


    def write_params(self, force:bool=False) -> None:
        """
        Write a CLI params file to <workdir>/params-<name>.txt with
        the current params in this Assembly.
        """
        outfile = f"params-{self.name}.txt"

        # Test if params file already exists?
        # If not forcing, test for file and bail out if it exists
        if not force:
            if os.path.exists(outfile):
                raise IPyradError(
                    f"file {outfile} exists, you must use force to overwrite")

        params = self.params.dict()
        with open(outfile, 'w') as out:
            print("---------- ipyrad params file " + "-" * 80, file=out)
            for idx, param in enumerate(params):
                value = params.get(param)
                if isinstance(value, (tuple, list)):
                    value = ", ".join(map(str, value))
                else:
                    value = str(value) if value else ""
                print(
                    f"{value.ljust(40)}## [{idx}] {param}: {PARAMSINFO[idx]}",
                    file=out,
                )


    def save_json(self) -> None:
        """
        Save the current Assembly object to the project JSON file  
        (<project_dir>/<name>.json)
        """
        project = Project(
            params=ParamsSchema(**self.params.dict()),
            hackers=HackersSchema(**self.hackers.dict()),
            samples={sname: self.samples[sname] for sname in self.samples},
        )
        with open(self.json_file, 'w') as out:
            out.write(project.json(indent=4, exclude_none=True))
        logger.debug(f"wrote to {self.json_file}")


    def run(
        self, 
<<<<<<< HEAD
        steps=None, 
        force=False, 
        ipyclient=None, 
        show_cluster=False,
        auto=False,
        quiet=False,
        ):
=======
        steps:str, 
        force:bool=False,
        quiet:bool=False,
        ipyclient:Optional[Client]=None,
        **kwargs,
        ) -> None:
>>>>>>> ff8f2462
        """
        Run one or more assembly steps (1-7) of an ipyrad assembly.

        Parameters
        ----------
        steps: str
            A string of steps to run, e.g., "1", or "123".
        force: bool
            Force overwrite of existing results for this step.
        quiet: bool
            Suppress printed outputs to stdout.
        ipyclient: Optional[ipyparallel.Client]
            Optional ipyparallel client to connect to for distributing
            jobs in parallel. This option is generally only useful if
            you start a Client using MPI to connect to multiple nodes
            of an HPC cluster. Otherwise, just configure the local 
            cluster parallelization using the .ipcluster attribute.
        """
        # save the current JSON file (and a backup?)
        self.save_json()

        # the Class functions to run for each entered step.
        step_map = {
            "1": Step1,
            "2": Step2, 
            "3": Step3,
            "4": Step4,
            "5": Step5, 
            "6": Step6,
            "7": Step7,
        }
<<<<<<< HEAD
         
        # require steps
        if steps is None:
            print("You must enter one or more steps to run, e.g., '123'")
            return 

        # hide all messages/progress bars
        self.quiet = quiet

        # run step fuctions and save and clear memory after each
        for step in steps:
            stepdict[step](self, force, ipyclient).run()
            self.save()
            ipyclient.purge_everything()
=======
>>>>>>> ff8f2462

        # could load the tool to check whether this job can be run 
        # before starting the ipcluster?...


<<<<<<< HEAD
class Encoder(json.JSONEncoder):
    """ 
    Save JSON string with tuples embedded as described in stackoverflow
    thread. Modified here to include dictionary values as tuples.
    link: http://stackoverflow.com/questions/15721363/

    This Encoder Class is used as the 'cls' argument to json.dumps()
    """
    def encode(self, obj):
        """ function to encode json string"""
        def hint_tuples(item):
            """ embeds __tuple__ hinter in json strings """
            if isinstance(item, tuple):
                return {'__tuple__': True, 'items': item}
            if isinstance(item, list):
                return [hint_tuples(e) for e in item]
            if isinstance(item, dict):
                return {
                    key: hint_tuples(val) for key, val in item.items()
                }
            else:
                return item
        return super(Encoder, self).encode(hint_tuples(obj))



def default(o):
    # https://stackoverflow.com/questions/11942364/
    # typeerror-integer-is-not-json-serializable-when-
    # serializing-json-in-python?utm_medium=organic&utm_
    # source=google_rich_qa&utm_campaign=google_rich_qa
    if isinstance(o, np.int64): 
        return int(o)  
    raise TypeError


def save_json(data):
    """ 
    Save assembly and samples as json 
    ## data as dict
    #### skip ipcluster because it's made new
    #### statsfiles save only keys
    #### samples save only keys
    """
    # store params without the reference to Assembly object in params
    paramsdict = data.params.__dict__
    paramsdict = {i: j for (i, j) in paramsdict.items() if i != "_data"}

    # store all other dicts
    datadict = OrderedDict([
        ("name", data.__dict__["name"]), 
        ("dirs", data.__dict__["dirs"]),
        ("paramsdict", paramsdict),
        ("samples", list(data.__dict__["samples"].keys())),
        ("populations", data.__dict__["populations"]),
        ("clust_database", data.__dict__["clust_database"]),        
        ("snps_database", data.__dict__["snps_database"]),
        ("seqs_database", data.__dict__["seqs_database"]),
        ("outfiles", data.__dict__["outfiles"]),
        ("barcodes", data.__dict__["barcodes"]),
        ("stats_files", data.__dict__["stats_files"]),
        ("hackersonly", data.hackersonly._data),
    ])

    ## sample dict
    sampledict = OrderedDict([])
    for key, sample in data.samples.items():
        sampledict[key] = sample._to_fulldict()

    ## json format it using cumstom Encoder class
    fulldumps = json.dumps({
        "assembly": datadict,
        "samples": sampledict
    },
        cls=Encoder,
        sort_keys=False, indent=4, separators=(",", ":"),
        default=default,
    )

    ## save to file
    assemblypath = os.path.join(data.params.project_dir, data.name + ".json")
    if not os.path.exists(data.dirs.project):
        os.mkdir(data.dirs.project)
    
    ## protect save from interruption
    done = 0
    while not done:
        try:
            with open(assemblypath, 'w') as jout:
                jout.write(fulldumps)
            done = 1
        except (KeyboardInterrupt, SystemExit): 
            print('.')
            continue


def merge(name, assemblies, rename_dict=None):
    """
    Creates and returns a new Assembly object in which samples from two or more
    Assembly objects with matching names are 'merged'. Merging does not affect 
    the actual files written on disk, but rather creates new Samples that are 
    linked to multiple data files, and with stats summed. Rename dict should 
    have each sample as a key and the new name for that sample as value. If 
    two or more samples have the same new name (value) then they are merged.

    # merge two assemblies
    new = ip.merge('newname', (assembly1, assembly2))

    # merge two assemblies and rename samples
    rename = {"1A_0", "A", "1B_0", "A"}
    new = ip.merge('newname', (assembly1, assembly2), rename_dict=rename)

    """
    # null rename dict if empty
    if not rename_dict:
        rename_dict = {}

    # Correct bad character names in rename dict
    for key, value in rename_dict.items():
        value = "".join([
            i.replace(i, "_") if i in BADCHARS else i for i in value
        ])
        rename_dict[key] = value

    # create new Assembly
    merged = Assembly(name)

    # one or multiple assemblies?
    try:
        _ = len(assemblies)
    except TypeError:
        assemblies = [assemblies]

    # inherit workdir
    merged.params.project_dir = assemblies[0].params.project_dir

    # inherit params setting from first assembly
    for key in assemblies[0].params._keys[5:]:
        value = getattr(assemblies[0].params, key)
        setattr(merged.params, key, value)

    # A flag to set if there are technical replicates among merging
    # assemblies, so we can print a helpful message.
    any_replicates = False

    # iterate over all sample names from all Assemblies
    for data in assemblies:

        # make a deepcopy
        ndata = copy.deepcopy(data)
        for sname, sample in ndata.samples.items():

            # rename sample if in rename dict
            if sname in rename_dict:
                sname = rename_dict[sname]
                sample.name = sname

            # is it in the merged assembly already
            if sname in merged.samples:
                msample = merged.samples[sname]

                # update stats
                msample.stats.reads_raw += sample.stats.reads_raw
                if sample.stats.reads_passed_filter:
                    msample.stats.reads_passed_filter += (
                        sample.stats.reads_passed_filter)

                # append files
                if sample.files.fastqs:
                    msample.files.fastqs += sample.files.fastqs
                if sample.files.edits:
                    msample.files.edits += sample.files.edits

                # do not allow state >2 at merging (requires reclustering)
                # if merging WITHIN samples. Set the flag so we can inform
                # the user after all the samples have been handled
                if sample.stats.state > 2:
                    msample.stats.state = 2
                    any_replicates = True

            # merge its stats and files
            else:
                merged.samples[sname] = sample

    # Merged assembly inherits max of hackers values (max frag length)
    merged.hackersonly.max_fragment_length = max(
        [i.hackersonly.max_fragment_length for i in assemblies])

    # Set the values for some params that don't make sense inside mergers
    merged_names = ", ".join([i.name for i in assemblies])
    merged.params.raw_fastq_path = "Merged: " + merged_names
    merged.params.barcodes_path = "Merged: " + merged_names
    merged.params.sorted_fastq_path = "Merged: " + merged_names

    if any_replicates:
       print(MERGED_TECHNICAL_REPLICATES)

    # return the new Assembly object
    merged.save()
    return merged


def check_name(name):
    invalid_chars = (
        string.punctuation.replace("_", "").replace("-", "") + " ")
    if any(char in invalid_chars for char in name):
        raise IPyradError(BAD_ASSEMBLY_NAME.format(name))



### ERROR MESSAGES ###################################
UNKNOWN_EXCEPTION = """\
{}Encountered an unexpected error (see ./ipyrad_log.txt)"+\
{}Error message is below -------------------------------"+\
{}
"""

IPYRAD_EXCEPTION = """\

"""

MISSING_PAIRFILE_ERROR = """\
    Paired file names must be identical except for _R1_ and _R2_. 
    Example, there are not matching files for samples: \n{}
    """

PAIRED_FILENAMES_ERROR = """\
    Fastq filenames are malformed. R1 must contain the string _R1_ and
    R2 must be identical to R1, excepting the replacement of _R2_ for _R1_.
    """

REF_NOT_FOUND = """\
    "Warning: reference sequence file not found. This must be an absolute path
    (/home/wat/ipyrad/data/reference.gz) or relative to the directory where
    you're running ipyrad (./data/reference.gz). You entered:
    {}
    """

SORTED_NOT_FOUND = """\
    Error: fastq sequence files in sorted_fastq_path could not be found.
    Please check that the location was entered correctly and that a wild
    card selector (*) was used to select all or a subset of files.
    You entered: {}
    """

SORTED_ISDIR = """\
    Error: You entered the path to a directory for sorted_fastq_path. To
    ensure the correct files in the directory are selected, please use a
    wildcard selector to designate the desired files.
    Example: /home/user/data/*.fastq   ## selects all files ending in '.fastq'
    You entered: {}
    """

CANNOT_CHANGE_ASSEMBLY_NAME = """\
    Warning: Assembly name is set at Assembly creation time and is an immutable
    property: You may, however, branch the assembly which will create a copy
    with a new name, but retain a copy of the original Assembly. Here's how:
=======
        # init the ipyparallel cluster class wrapper
        cluster = Cluster(quiet=quiet)
        try:
            # establish connection to a new or running ipyclient
            cores = kwargs.get('cores', self.ipcluster['cores'])
            cluster.start(cores=cores, ipyclient=ipyclient)

            # use client for any/all steps of assembly 
            for step in steps:
                tool = step_map[step](self, force, quiet, cluster.ipyclient)
                tool.run()
                # shutil.rmtree(tool.tmpdir)   # uncomment when not testing.

        except KeyboardInterrupt:
            logger.warning("keyboard interrupt by user, cleaning up.")

        # AssemblyProgressBar logs the traceback
        except IPyradError as inst:
            logger.error(f"An error occurred:\n{inst}")
            print("An error occurred, see logfile and below.")
            raise

        # logger.error logs the traceback
        except Exception as inst:
            logger.error(
                "An unexpected error occurred, see logfile "
                f"and trace:\n{traceback.format_exc()}")
            raise

        finally:
            cluster.cleanup_safely(None)


# PARAMS FILE INFO WRITTEN TO CLI PARAMS FILE.
PARAMSINFO = {
    0: "Prefix name for output files",
    1: "Output file path (created if absent)",
    2: "Path to non-demultiplexed fastq data",
    3: "Path to barcodes file",
    4: "Path to a demultiplexed fastq data",
    5: "Assembly method ('denovo' or 'reference')",
    6: "Path to a reference genome fasta file",
    7: "Datatype (rad, gbs, pairddrad, etc)",
    8: "One or two sequences viewable in read data",
    9: "Bases with Q<20",
    10: "33 is default, much older data may be 64",
    11: "Cutoff for making statistical base calls",
    12: "Only used if < min_depth_statistical",
    13: "Clusters with > max_depth are excluded",
    14: "Sequence similarity cutoff for denovo clustering",
    15: "Matching cutoff for demultiplexing",
    16: "2=default, 1=only quality filtering, 0=no filtering",
    17: "Reads shorter after trimming are excluded",
    18: "Consensus quality filter (max integer)",
    19: "Consensus quality filter (max proportion)",
    20: "Consensus quality filter (max proportion)",
    21: "Locus quality filter (min integer)",
    22: "Locus quality filter (max proportion)",
    23: "Locus quality filter (max integer)",    
    24: "Locus quality filter (max proportion)",    
    25: "Pre-align trim edges (R1>, <R1, R2>, <R2)",    
    26: "Post-align trim edges (R1>, <R1, R2>, <R2)",
    27: "See documentation",
    28: "Path to population assignment file",
    29: "Reads mapped to this reference fasta are removed",
}
>>>>>>> ff8f2462




if __name__ == "__main__":
    

    import ipyrad as ip
    ip.set_loglevel("DEBUG", logfile="/tmp/test.log")

    TEST = ip.Assembly("PEDIC2")
    TEST.params.sorted_fastq_path = "../../sra-fastqs/*.fastq"
    TEST.write_params(True)
    # TEST.params.project_dir = "/tmp"
    # TEST.run('12', force=True, quiet=True)
    # print(TEST.stats)

    # TEST = ip.Assembly("TEST1")
    # TEST.params.raw_fastq_path = "../../tests/ipsimdata/rad_example_R1*.gz"    
    # TEST.params.barcodes_path = "../../tests/ipsimdata/rad_example_barcodes.txt"
    # TEST.params.project_dir = "/tmp"
    # TEST.params.max_barcode_mismatch = 1
    # TEST.run('1', force=True, quiet=True)

    # data = ip.Assembly('TEST')
    # data.params.project_dir = "/tmp"
    # data.params.raw_fastq_path = "../../tests/ipsimdata/rad_example_R1*.fastq.gz"
    # data.params.barcodes_path = "../../tests/ipsimdata/rad_example_barcodes.txt"
    # data.run("1", force=True, quiet=True)
    # print(data.stats)
<|MERGE_RESOLUTION|>--- conflicted
+++ resolved
@@ -43,36 +43,6 @@
             "cores": 0,
             "threads": 2,
         }
-<<<<<<< HEAD
-        # ipcluster settings can be set during init using kwargs
-        for key, val in kwargs.items():
-            if key in self.ipcluster:
-                self.ipcluster[key] = val
-
-        # statsfiles is a dict with file locations
-        # stats_dfs is a dict with pandas dataframes
-        self.stats_files = ObjDict({})
-        self.stats_dfs = ObjDict({})
-
-        # samples linked {sample-name: sample-object}
-        self.samples = {}
-
-        # populations {popname: poplist}
-        self.populations = {}
-
-        # multiplex files linked
-        self.barcodes = {}
-
-        # outfiles locations
-        self.outfiles = ObjDict()
-        self.outfiles.loci = ""
-
-        # storing supercatg file
-        self.clust_database = ""
-        self.snps_database = ""
-        self.seqs_database = ""
-=======
->>>>>>> ff8f2462
 
     def __repr__(self):
         return "<ipyrad.Assembly object {}>".format(self.name)
@@ -81,12 +51,12 @@
     def name(self):
         """shortcut to return the assembly_name from params"""
         return self.params.assembly_name
-    
+
     @property
     def json_file(self):
         """JSON file is project_dir/assembly_name.json"""
         return os.path.join(
-            self.params.project_dir, 
+            self.params.project_dir,
             self.params.assembly_name + ".json"
         )
 
@@ -97,15 +67,15 @@
 
     @property
     def is_pair(self):
-        """shortcut attribute returns whether Assembly is paired datatype"""        
+        """shortcut attribute returns whether Assembly is paired datatype"""
         return "pair" in self.params.datatype
 
     @property
     def stats(self):
         """
-        Returns a dataframe with *summarized stats* extracted from the 
+        Returns a dataframe with *summarized stats* extracted from the
         project JSON file given the current completed assembly steps.
-        To see more detailed stats from specific steps see instead 
+        To see more detailed stats from specific steps see instead
         the self.stats_dfs.
         """
         # using self object (any cases where we need to load from json?)
@@ -115,8 +85,8 @@
         stats = pd.DataFrame(
             index=sorted(self.samples),
             columns=[
-                'state', 
-                'reads_raw', 
+                'state',
+                'reads_raw',
                 'reads_passed_filter',
                 'clusters_total',
                 'clusters_hidepth',
@@ -174,13 +144,13 @@
                 value = sample.stats_s5.consensus_total
             else:
                 value = pd.NA
-            stats.loc[sname, 'consensus_total'] = value            
+            stats.loc[sname, 'consensus_total'] = value
 
             if sample.stats_s5:
                 value = sample.stats_s5.heterozygosity
             else:
                 value = pd.NA
-            stats.loc[sname, 'heterozygosity'] = value            
+            stats.loc[sname, 'heterozygosity'] = value
 
             if sample.stats_s7:
                 value = sample.stats_s7.nloci
@@ -191,18 +161,18 @@
         # drop columns that are all NAN
         stats = stats.dropna(axis=1, how="all")
         return stats
-    
+
 
     def branch(self, name:str, subsample:List[str]=None) -> 'Assembly':
         """
         Returns a new branched Assembly class instance.
 
-        The new object will have the same parameter settings as the 
-        current object, and inherits the same sample histories, but 
+        The new object will have the same parameter settings as the
+        current object, and inherits the same sample histories, but
         will write to a different name prefix path
-        going forward. 
-
-        Creating a new branch does not write a JSON until you either 
+        going forward.
+
+        Creating a new branch does not write a JSON until you either
         run an Assembly step by calling .run() or call .save_json()
 
         Examples:
@@ -227,7 +197,7 @@
             }
         else:
             branch.samples = {
-                i: SampleSchema(**self.samples[i].dict()) 
+                i: SampleSchema(**self.samples[i].dict())
                 for i in self.samples if i in subsample
             }
             for i in subsample:
@@ -267,7 +237,7 @@
 
     def save_json(self) -> None:
         """
-        Save the current Assembly object to the project JSON file  
+        Save the current Assembly object to the project JSON file
         (<project_dir>/<name>.json)
         """
         project = Project(
@@ -281,23 +251,13 @@
 
 
     def run(
-        self, 
-<<<<<<< HEAD
-        steps=None, 
-        force=False, 
-        ipyclient=None, 
-        show_cluster=False,
-        auto=False,
-        quiet=False,
-        ):
-=======
-        steps:str, 
+        self,
+        steps:str,
         force:bool=False,
         quiet:bool=False,
         ipyclient:Optional[Client]=None,
         **kwargs,
         ) -> None:
->>>>>>> ff8f2462
         """
         Run one or more assembly steps (1-7) of an ipyrad assembly.
 
@@ -313,303 +273,12 @@
             Optional ipyparallel client to connect to for distributing
             jobs in parallel. This option is generally only useful if
             you start a Client using MPI to connect to multiple nodes
-            of an HPC cluster. Otherwise, just configure the local 
+            of an HPC cluster. Otherwise, just configure the local
             cluster parallelization using the .ipcluster attribute.
         """
         # save the current JSON file (and a backup?)
         self.save_json()
 
-        # the Class functions to run for each entered step.
-        step_map = {
-            "1": Step1,
-            "2": Step2, 
-            "3": Step3,
-            "4": Step4,
-            "5": Step5, 
-            "6": Step6,
-            "7": Step7,
-        }
-<<<<<<< HEAD
-         
-        # require steps
-        if steps is None:
-            print("You must enter one or more steps to run, e.g., '123'")
-            return 
-
-        # hide all messages/progress bars
-        self.quiet = quiet
-
-        # run step fuctions and save and clear memory after each
-        for step in steps:
-            stepdict[step](self, force, ipyclient).run()
-            self.save()
-            ipyclient.purge_everything()
-=======
->>>>>>> ff8f2462
-
-        # could load the tool to check whether this job can be run 
-        # before starting the ipcluster?...
-
-
-<<<<<<< HEAD
-class Encoder(json.JSONEncoder):
-    """ 
-    Save JSON string with tuples embedded as described in stackoverflow
-    thread. Modified here to include dictionary values as tuples.
-    link: http://stackoverflow.com/questions/15721363/
-
-    This Encoder Class is used as the 'cls' argument to json.dumps()
-    """
-    def encode(self, obj):
-        """ function to encode json string"""
-        def hint_tuples(item):
-            """ embeds __tuple__ hinter in json strings """
-            if isinstance(item, tuple):
-                return {'__tuple__': True, 'items': item}
-            if isinstance(item, list):
-                return [hint_tuples(e) for e in item]
-            if isinstance(item, dict):
-                return {
-                    key: hint_tuples(val) for key, val in item.items()
-                }
-            else:
-                return item
-        return super(Encoder, self).encode(hint_tuples(obj))
-
-
-
-def default(o):
-    # https://stackoverflow.com/questions/11942364/
-    # typeerror-integer-is-not-json-serializable-when-
-    # serializing-json-in-python?utm_medium=organic&utm_
-    # source=google_rich_qa&utm_campaign=google_rich_qa
-    if isinstance(o, np.int64): 
-        return int(o)  
-    raise TypeError
-
-
-def save_json(data):
-    """ 
-    Save assembly and samples as json 
-    ## data as dict
-    #### skip ipcluster because it's made new
-    #### statsfiles save only keys
-    #### samples save only keys
-    """
-    # store params without the reference to Assembly object in params
-    paramsdict = data.params.__dict__
-    paramsdict = {i: j for (i, j) in paramsdict.items() if i != "_data"}
-
-    # store all other dicts
-    datadict = OrderedDict([
-        ("name", data.__dict__["name"]), 
-        ("dirs", data.__dict__["dirs"]),
-        ("paramsdict", paramsdict),
-        ("samples", list(data.__dict__["samples"].keys())),
-        ("populations", data.__dict__["populations"]),
-        ("clust_database", data.__dict__["clust_database"]),        
-        ("snps_database", data.__dict__["snps_database"]),
-        ("seqs_database", data.__dict__["seqs_database"]),
-        ("outfiles", data.__dict__["outfiles"]),
-        ("barcodes", data.__dict__["barcodes"]),
-        ("stats_files", data.__dict__["stats_files"]),
-        ("hackersonly", data.hackersonly._data),
-    ])
-
-    ## sample dict
-    sampledict = OrderedDict([])
-    for key, sample in data.samples.items():
-        sampledict[key] = sample._to_fulldict()
-
-    ## json format it using cumstom Encoder class
-    fulldumps = json.dumps({
-        "assembly": datadict,
-        "samples": sampledict
-    },
-        cls=Encoder,
-        sort_keys=False, indent=4, separators=(",", ":"),
-        default=default,
-    )
-
-    ## save to file
-    assemblypath = os.path.join(data.params.project_dir, data.name + ".json")
-    if not os.path.exists(data.dirs.project):
-        os.mkdir(data.dirs.project)
-    
-    ## protect save from interruption
-    done = 0
-    while not done:
-        try:
-            with open(assemblypath, 'w') as jout:
-                jout.write(fulldumps)
-            done = 1
-        except (KeyboardInterrupt, SystemExit): 
-            print('.')
-            continue
-
-
-def merge(name, assemblies, rename_dict=None):
-    """
-    Creates and returns a new Assembly object in which samples from two or more
-    Assembly objects with matching names are 'merged'. Merging does not affect 
-    the actual files written on disk, but rather creates new Samples that are 
-    linked to multiple data files, and with stats summed. Rename dict should 
-    have each sample as a key and the new name for that sample as value. If 
-    two or more samples have the same new name (value) then they are merged.
-
-    # merge two assemblies
-    new = ip.merge('newname', (assembly1, assembly2))
-
-    # merge two assemblies and rename samples
-    rename = {"1A_0", "A", "1B_0", "A"}
-    new = ip.merge('newname', (assembly1, assembly2), rename_dict=rename)
-
-    """
-    # null rename dict if empty
-    if not rename_dict:
-        rename_dict = {}
-
-    # Correct bad character names in rename dict
-    for key, value in rename_dict.items():
-        value = "".join([
-            i.replace(i, "_") if i in BADCHARS else i for i in value
-        ])
-        rename_dict[key] = value
-
-    # create new Assembly
-    merged = Assembly(name)
-
-    # one or multiple assemblies?
-    try:
-        _ = len(assemblies)
-    except TypeError:
-        assemblies = [assemblies]
-
-    # inherit workdir
-    merged.params.project_dir = assemblies[0].params.project_dir
-
-    # inherit params setting from first assembly
-    for key in assemblies[0].params._keys[5:]:
-        value = getattr(assemblies[0].params, key)
-        setattr(merged.params, key, value)
-
-    # A flag to set if there are technical replicates among merging
-    # assemblies, so we can print a helpful message.
-    any_replicates = False
-
-    # iterate over all sample names from all Assemblies
-    for data in assemblies:
-
-        # make a deepcopy
-        ndata = copy.deepcopy(data)
-        for sname, sample in ndata.samples.items():
-
-            # rename sample if in rename dict
-            if sname in rename_dict:
-                sname = rename_dict[sname]
-                sample.name = sname
-
-            # is it in the merged assembly already
-            if sname in merged.samples:
-                msample = merged.samples[sname]
-
-                # update stats
-                msample.stats.reads_raw += sample.stats.reads_raw
-                if sample.stats.reads_passed_filter:
-                    msample.stats.reads_passed_filter += (
-                        sample.stats.reads_passed_filter)
-
-                # append files
-                if sample.files.fastqs:
-                    msample.files.fastqs += sample.files.fastqs
-                if sample.files.edits:
-                    msample.files.edits += sample.files.edits
-
-                # do not allow state >2 at merging (requires reclustering)
-                # if merging WITHIN samples. Set the flag so we can inform
-                # the user after all the samples have been handled
-                if sample.stats.state > 2:
-                    msample.stats.state = 2
-                    any_replicates = True
-
-            # merge its stats and files
-            else:
-                merged.samples[sname] = sample
-
-    # Merged assembly inherits max of hackers values (max frag length)
-    merged.hackersonly.max_fragment_length = max(
-        [i.hackersonly.max_fragment_length for i in assemblies])
-
-    # Set the values for some params that don't make sense inside mergers
-    merged_names = ", ".join([i.name for i in assemblies])
-    merged.params.raw_fastq_path = "Merged: " + merged_names
-    merged.params.barcodes_path = "Merged: " + merged_names
-    merged.params.sorted_fastq_path = "Merged: " + merged_names
-
-    if any_replicates:
-       print(MERGED_TECHNICAL_REPLICATES)
-
-    # return the new Assembly object
-    merged.save()
-    return merged
-
-
-def check_name(name):
-    invalid_chars = (
-        string.punctuation.replace("_", "").replace("-", "") + " ")
-    if any(char in invalid_chars for char in name):
-        raise IPyradError(BAD_ASSEMBLY_NAME.format(name))
-
-
-
-### ERROR MESSAGES ###################################
-UNKNOWN_EXCEPTION = """\
-{}Encountered an unexpected error (see ./ipyrad_log.txt)"+\
-{}Error message is below -------------------------------"+\
-{}
-"""
-
-IPYRAD_EXCEPTION = """\
-
-"""
-
-MISSING_PAIRFILE_ERROR = """\
-    Paired file names must be identical except for _R1_ and _R2_. 
-    Example, there are not matching files for samples: \n{}
-    """
-
-PAIRED_FILENAMES_ERROR = """\
-    Fastq filenames are malformed. R1 must contain the string _R1_ and
-    R2 must be identical to R1, excepting the replacement of _R2_ for _R1_.
-    """
-
-REF_NOT_FOUND = """\
-    "Warning: reference sequence file not found. This must be an absolute path
-    (/home/wat/ipyrad/data/reference.gz) or relative to the directory where
-    you're running ipyrad (./data/reference.gz). You entered:
-    {}
-    """
-
-SORTED_NOT_FOUND = """\
-    Error: fastq sequence files in sorted_fastq_path could not be found.
-    Please check that the location was entered correctly and that a wild
-    card selector (*) was used to select all or a subset of files.
-    You entered: {}
-    """
-
-SORTED_ISDIR = """\
-    Error: You entered the path to a directory for sorted_fastq_path. To
-    ensure the correct files in the directory are selected, please use a
-    wildcard selector to designate the desired files.
-    Example: /home/user/data/*.fastq   ## selects all files ending in '.fastq'
-    You entered: {}
-    """
-
-CANNOT_CHANGE_ASSEMBLY_NAME = """\
-    Warning: Assembly name is set at Assembly creation time and is an immutable
-    property: You may, however, branch the assembly which will create a copy
-    with a new name, but retain a copy of the original Assembly. Here's how:
-=======
         # init the ipyparallel cluster class wrapper
         cluster = Cluster(quiet=quiet)
         try:
@@ -617,7 +286,7 @@
             cores = kwargs.get('cores', self.ipcluster['cores'])
             cluster.start(cores=cores, ipyclient=ipyclient)
 
-            # use client for any/all steps of assembly 
+            # use client for any/all steps of assembly
             for step in steps:
                 tool = step_map[step](self, force, quiet, cluster.ipyclient)
                 tool.run()
@@ -668,21 +337,18 @@
     20: "Consensus quality filter (max proportion)",
     21: "Locus quality filter (min integer)",
     22: "Locus quality filter (max proportion)",
-    23: "Locus quality filter (max integer)",    
-    24: "Locus quality filter (max proportion)",    
-    25: "Pre-align trim edges (R1>, <R1, R2>, <R2)",    
+    23: "Locus quality filter (max integer)",
+    24: "Locus quality filter (max proportion)",
+    25: "Pre-align trim edges (R1>, <R1, R2>, <R2)",
     26: "Post-align trim edges (R1>, <R1, R2>, <R2)",
     27: "See documentation",
     28: "Path to population assignment file",
     29: "Reads mapped to this reference fasta are removed",
 }
->>>>>>> ff8f2462
-
 
 
 
 if __name__ == "__main__":
-    
 
     import ipyrad as ip
     ip.set_loglevel("DEBUG", logfile="/tmp/test.log")
@@ -695,7 +361,7 @@
     # print(TEST.stats)
 
     # TEST = ip.Assembly("TEST1")
-    # TEST.params.raw_fastq_path = "../../tests/ipsimdata/rad_example_R1*.gz"    
+    # TEST.params.raw_fastq_path = "../../tests/ipsimdata/rad_example_R1*.gz"
     # TEST.params.barcodes_path = "../../tests/ipsimdata/rad_example_barcodes.txt"
     # TEST.params.project_dir = "/tmp"
     # TEST.params.max_barcode_mismatch = 1
