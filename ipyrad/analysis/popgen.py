--- conflicted
+++ resolved
@@ -157,10 +157,8 @@
         #    self.mapfile = os.path.realpath(self.mapfile)
 
         # load the snp data
-<<<<<<< HEAD
-=======
         # Not using the snp data internally at all. iao 5/2023
->>>>>>> b28d8a37
+
         #with h5py.File(self.snpfile, 'r') as io5:
         #    for idx, name in enumerate(io5["snps"].attrs["names"]):
         #        self.snps[name.decode("utf-8")] = io5["snps"][idx]
@@ -452,7 +450,6 @@
                 # within pops stats
                 for pop in self.imap:
                     # Carve off just the samples for this population
-<<<<<<< HEAD
                     # The index.intersection handles the case where individuals in the
                     # population are not present for a given locus. See:
                     # https://pandas.pydata.org/pandas-docs/stable/user_guide/indexing.html#indexing-deprecate-loc-reindex-listlike
@@ -461,16 +458,6 @@
                                                     locus.loc[locus.index.intersection(self.imap[pop])])
                     except Exception as inst:
                         raise IPyradError("Malformed locus idx: {}".format(lidx))
-=======
-                    try:
-                        # The locus may not have data for all samples in the population
-                        # so `intersection` retains the sample names common to the locus
-                        # index and the samples in the imap pop
-                        cts, sidxs, length = self._process_locus(
-                                                    locus.loc[locus.index.intersection(self.imap[pop])])
-                    except KeyError:
-                        raise Exception("Error in Processor.run() lidx: {}".format(lidx))
->>>>>>> b28d8a37
 
                     # Number of segregating sites
                     S = len(sidxs)
