#!/usr/bin/env ipython2

""" 
SVD-quartet like tree inference. Modelled on the following papers:

Chifman, J. and L. Kubatko. 2014. Quartet inference from SNP data under 
the coalescent, Bioinformatics, 30(23): 3317-3324.

Chifman, J. and L. Kubatko. 2015. Identifiability of the unrooted species 
tree topology under the coalescent model with time-reversible substitution 
processes, site-specific rate variation, and invariable sites, Journal of 
Theoretical Biology 374: 35-47

"""

# pylint: disable=E1101
# pylint: disable=E1103
# pylint: disable=F0401
# pylint: disable=W0212
# pylint: disable=W0142
# pylint: disable=C0103
# pylint: disable=C0301
# pylint: disable=R0914
# pylint: disable=R0915


from __future__ import print_function, division
import os
import json
import h5py
import time
import numba
import random
import socket
import datetime
import itertools
import subprocess
import numpy as np
import ipyrad as ip
from bitarray import bitarray
from fractions import Fraction
from collections import defaultdict
from ipyrad.assemble.util import ObjDict, IPyradWarningExit, progressbar

## for our desired form of parallelism we will limit 1 thread per cpu
numba.config.NUMBA_DEFAULT_NUM_THREADS = 1

## debug numba code
#numba.config.NUMBA_DISABLE_JIT = 1

## ete3 is an extra dependency not included with ipyrad
## replace with biopython asap
try:
    import ete3
except ImportError:
    try:
        import ete2 as ete3
    except ImportError:
        raise IPyradWarningExit("""
    tetrad requires the dependency `ete3`. You can install
    it with the command `conda install -c etetoolkit ete3`
    Sorry for the inconvenience, this will be incorporated into the
    ipyrad installation eventually.
    """)

# try:
#     import skbio.tree as sktree
#     from io import StringIO
# except ImportError:
#     raise IPyradWarningExit("""
#     tetrad requires the dependency `biopython`. You can install
#     it with the command `conda install -c anaconda biopython`. 
#     Sorry for the inconvenience, this will be incorporated into the
#     ipyrad installation eventuall.
#     """)        

## set the logger
import logging
LOGGER = logging.getLogger(__name__)

## The 16 x 16 matrix of site counts (The phylogenetic invariants). 
## It's here just to look at. 
PHYLO_INVARIANTS = """
    AAAA AAAC AAAG AAAT  AACA AACC AACG AACT  AAGA AAGC AAGG AAGT  AATA AATC AATG AATT
    ACAA ACAC ACAG ACAT  ACCA ACCC ACCG ACCT  ACGA ACGC ACGG ACGT  ACTA ACTC ACTG ACTT
    AGAA AGAC AGAG AGAT  AGCA AGCC AGCG AGCT  AGGA AGGC AGGG AGGT  AGTA AGTC AGTG AGTT
    ATAA ATAC ATAG ATAT  ATCA ATCC ATCG ATCT  ATGA ATGC ATGG ATGT  ATTA ATTC ATTG ATTT

    CAAA CAAC CAAG CAAT  CACA CACC CACG CACT  CAGA CAGC CAGG CAGT  CATA CATC CATG CATT
    CCAA CCAC CCAG CCAT  CCCA CCCC CCCG CCCT  CCGA CCGC CCGG CCGT  CCTA CCTC CCTG CCTT
    CGAA CGAC CGAG CGAT  CGCA CGCC CGCG CGCT  CGGA CGGC CGGG CGGT  CGTA CGTC CGTG CGTT
    CTAA CTAC CTAG CTAT  CTCA CTCC CTCG CTCT  CTGA CTGC CTGG CTGT  CTTA CTTC CTTG CTTT

    GAAA GAAC GAAG GAAT  GACA GACC GACG GACT  GAGA GAGC GAGG GAGT  GATA GATC GATG GATT
    GCAA GCAC GCAG GCAT  GCCA GCCC GCCG GCCT  GCGA GCGC GCGG GCGT  GCTA GCTC GCTG GCTT
    GGAA GGAC GGAG GGAT  GGCA GGCC GGCG GGCT  GGGA GGGC GGGG GGGT  GGTA GGTC GGTG GGTT
    GTAA GTAC GTAG GTAT  GTCA GTCC GTCG GTCT  GTGA GTGC GTGG GTGT  GTTA GTTC GTTG GTTT

    TAAA TAAC TAAG TAAT  TACA TACC TACG TACT  TAGA TAGC TAGG TAGT  TATA TATC TATG TATT
    TCAA TCAC TCAG TCAT  TCCA TCCC TCCG TCCT  TCGA TCGC TCGG TCGT  TCTA TCTC TCTG TCTT
    TGAA TGAC TGAG TGAT  TGCA TGCC TGCG TGCT  TGGA TGGC TGGG TGGT  TGTA TGTC TGTG TGTT
    TTAA TTAC TTAG TTAT  TTCA TTCC TTCG TTCT  TTGA TTGC TTGG TTGT  TTTA TTTC TTTG TTTT
"""



#############################################################################
#############################################################################
## Quartet inference Class Object
#############################################################################
#############################################################################


class Quartet(object):
    """
    The main tetrad object for storing data and checkpointing. It is 
    initialized with a name, and args to command line (e.g., sampling method, 
    starting tree, nboots, etc.). 
    """

    def __init__(self, name, wdir=os.path.curdir, method='all'):
        ## version is ipyrad version
        self._version = ip.__version__

        ## name this assembly
        self.name = name
        self.dirs = os.path.realpath(wdir)
        if not os.path.exists(self.dirs):
            os.mkdir(self.dirs)

        ## store default cluster information 
        self._ipcluster = {
            "cluster_id" : "",
            "profile" : "default", 
            "engines" : "Local", 
            "quiet" : 0, 
            "timeout" : 60, 
            "cores" : ip.assemble.util.detect_cpus()}

        ## Sampling method attributes
        self.method = method
        self.nboots = 0
        self.nquartets = 0
        self.chunksize = 0
        self.resolve = 0

        ## store samples from the seqarray
        self.samples = []

        ## self.populations ## if we allow grouping samples
        ## (haven't done this yet)

        ## hdf5 data bases init and delete existing
        self.h5in = os.path.join(self.dirs, self.name+".input.h5")
        self.h5out = os.path.join(self.dirs, self.name+".output.h5")

        ## input files
        self.files = ObjDict()
        self.files.seqfile = None
        self.files.mapfile = None
        self.files.treefile = None
        self.files.qdump = None

        ## store tree file paths
        self.trees = ObjDict()
        ## the full trees
        self.trees.tre = os.path.join(self.dirs, self.name+".full.tre")
        ## the extended majority rule consensus tree w/ support values
        self.trees.cons = os.path.join(self.dirs, self.name+".consensus.tre")
        ## all bootstrap trees 
        self.trees.boots = os.path.join(self.dirs, self.name+".boots")        
        ## NHX formatted tre with rich information
        self.trees.nhx = os.path.join(self.dirs, self.name+".nhx.tre")     
        ## a file for tree and quartet stats
        self.trees.stats = os.path.join(self.dirs, self.name+".stats.txt")
        ## checkpointing information
        self.checkpoint = ObjDict()
        self.checkpoint.boots = 0
        self.checkpoint.arr = 0



    def refresh(self):
        """ 
        Remove all existing results files and reinit the h5 arrays 
        so that the Quartet object is just like fresh from a CLI start
        """

        ## clear any existing results files
        oldfiles = [self.files.qdump] + self.trees.values()
        for oldfile in oldfiles:
            if oldfile:
                if os.path.exists(oldfile):
                    os.remove(oldfile) 

        ## io5 input has 'samples' and 'seqarr' keys which can be left
        ## io5 output has 'qboots', 'qstats', 'quartets', 'weights'
        with h5py.File(self.h5out, 'w') as io5:
            ## remove old arrs
            for key in io5.keys():
                del io5[key]
            ## create fresh ones
            io5.create_dataset("quartets", (self.nquartets, 4), 
                                dtype=np.uint16, chunks=(self.chunksize, 4))
            io5.create_dataset("weights", (self.nquartets,), 
                                dtype=np.float64, chunks=(self.chunksize, ))
            io5.create_dataset("qstats", (self.nquartets, 4), 
                                dtype=np.uint32, chunks=(self.chunksize, 4))
            io5.create_group("qboots")        

        ## reset metadata
        self.checkpoint.array = 0
        self.checkpoint.boots = 0



    def parse_names(self):
        """ parse names from the seqfile """
        ## parse samples from the sequence file
        self.samples = []
        with iter(open(self.files.seqfile, 'r')) as infile:
            infile.next().strip().split()
            while 1:
                try:
                    self.samples.append(infile.next().split()[0])
                except StopIteration:
                    break
        ## names are in the order of the sequences in seqfile
        #self.samples = sorted(self.samples)



    ## Filling the h5in seqarray
    def init_seqarray(self):
        """ 
        Fills the seqarr with the full data set, and creates a bootsarr copy
        with the following modifications:

        1) converts "-" into "N"s, since they are similarly treated as missing. 
        2) randomly resolve ambiguities (RSKWYM)
        3) convert to uint8 for smaller memory load and faster computation
        """

        ## read in the file
        try:
            spath = open(self.files.seqfile, 'r')
        except IOError:
            raise IPyradWarningExit(NO_SNP_FILE\
                                    .format(self.files.seqfile))
        line = spath.readline().strip().split()
        ntax = int(line[0])
        nbp = int(line[1])

        ## make a tmp seq array
        print("  loading seq array [{} taxa x {} bp]".format(ntax, nbp))        
        tmpseq = np.zeros((ntax, nbp), dtype=np.uint8)
    
        ## create array storage for real seq and the tmp bootstrap seqarray
        with h5py.File(self.h5in, 'w') as io5:
            io5.create_dataset("seqarr", (ntax, nbp), dtype=np.uint8)
            io5.create_dataset("bootsarr", (ntax, nbp), dtype=np.uint8)
            io5.create_dataset("bootsmap", (nbp, 2), dtype=np.uint32)

            ## if there is a map file, load it into the bootsmap
            if self.files.mapfile:
                with open(self.files.mapfile, 'r') as inmap:
                    ## parse the map file from txt and save as dataset
                    maparr = np.genfromtxt(inmap, dtype=np.uint32)
                    io5["bootsmap"][:] = maparr[:, [0, 3]]

                    ## parse the span info from maparr and save to dataset
                    spans = np.zeros((maparr[-1, 0], 2), np.uint64)
                    spans = get_spans(maparr, spans)
                    io5.create_dataset("spans", data=spans)
                    print("  max unlinked SNPs per quartet: {}".format(spans.shape[0]))

            ## fill the tmp array from the input phy
            for line, seq in enumerate(spath.readlines()):
                tmpseq[line] = np.array(list(seq.split()[-1])).view(np.uint8)

            ## convert '-' into 'N'
            tmpseq[tmpseq == 45] = 78

            ## save array to disk so it can be easily accessed by slicing
            ## This unmodified array is used again later for sampling boots
            io5["seqarr"][:] = tmpseq

            ## resolve ambiguous IUPAC codes
            if self.resolve:
                tmpseq = resolve_ambigs(tmpseq)

            ## convert CATG bases to matrix indices
            tmpseq[tmpseq == 65] = 0
            tmpseq[tmpseq == 67] = 1
            tmpseq[tmpseq == 71] = 2
            tmpseq[tmpseq == 84] = 3

            ## save modified array to disk            
            io5["bootsarr"][:] = tmpseq

            ## memory cleanup
            #del tmpseq

            ## get initial array
            LOGGER.info("original seqarr \n %s", io5["seqarr"][:, :20])
            LOGGER.info("original bootsarr \n %s", io5["bootsarr"][:, :20])
            LOGGER.info("original bootsmap \n %s", io5["bootsmap"][:20, :])



    def sample_bootseq_array(self):
        """ 
        Takes the seqarray and re-samples columns chunks based on linkage 
        from the maps array. Saves the new map information in the bootmap. 

        The seqarray is 'cleaned up' in several ways: 
        1) converts "-" into "N"s, since they are similarly treated as missing. 
        2) randomly resolve ambiguities (RSKWYM)
        3) convert to uint8 for smaller memory load and faster computation
        """

        ## use 'r+' to read and write to existing array
        with h5py.File(self.h5in, 'r+') as io5:        
            ## load in the seqarr and maparr
            seqarr = io5["seqarr"][:]

            ## resample columns with replacement
            newarr = np.zeros(seqarr.shape, dtype=np.uint8)
            cols = np.random.randint(0, seqarr.shape[1], seqarr.shape[1])
            tmpseq = shuffle_cols(seqarr, newarr, cols)

            ## resolve ambiguous bases randomly. We do this each time so that
            ## we get different resolutions.
            if self.resolve:
                tmpseq = resolve_ambigs(tmpseq)
        
            ## convert CATG bases to matrix indices
            tmpseq[tmpseq == 65] = 0
            tmpseq[tmpseq == 67] = 1
            tmpseq[tmpseq == 71] = 2
            tmpseq[tmpseq == 84] = 3

            ## fill the boot array with a re-sampled phy w/ replacement
            io5["bootsarr"][:] = tmpseq
            del tmpseq



    def sample_bootseq_array_map(self):
        """ Re-samples loci with replacement to fill the bootarr """

        ## open view to the in database
        with h5py.File(self.h5in, 'r+') as io5:
            ## load the original data (seqarr and spans)
            seqarr = io5["seqarr"][:]
            spans = io5["spans"][:]            

            ## get size of the new locus re-samples array
            nloci = spans.shape[0]
            loci = np.random.choice(nloci, nloci)
            arrlen = get_shape(spans, loci)

            ## create a new bootsarr and maparr to fill
            del io5["bootsarr"]
            del io5["bootsmap"]
            newbarr = np.zeros((seqarr.shape[0], arrlen), dtype=np.uint8)
            newbmap = np.zeros((arrlen, 2), dtype=np.uint32)
            newbmap[:, 1] = np.arange(1, arrlen+1)
            
            ## fill the new arrays            
            tmpseq, tmpmap = fill_boot(seqarr, newbarr, newbmap, spans, loci)

            ## resolve ambiguous bases randomly. We do this each time so that
            ## we get different resolutions.
            if self.resolve:
                tmpseq = resolve_ambigs(tmpseq)

            ## convert CATG bases to matrix indices
            tmpseq[tmpseq == 65] = 0
            tmpseq[tmpseq == 67] = 1
            tmpseq[tmpseq == 71] = 2
            tmpseq[tmpseq == 84] = 3

            ## store data sets
            io5.create_dataset("bootsmap", data=tmpmap)
            io5.create_dataset("bootsarr", data=tmpseq)

            LOGGER.info("resampled bootsarr \n %s", io5["bootsarr"][:, :10])
            LOGGER.info("resampled bootsmap \n %s", io5["bootsmap"][:10, :])



    ## Functions to fill h5in with samples
    def store_N_samples(self):
        """ Find all quartets of samples and store in a large array """
        ## create a chunk size for sampling from the array of quartets. This should
        ## be relatively large so that we don't spend a lot of time doing I/O, but
        ## small enough that jobs finish every few hours for checkpointing
        breaks = 2
        if self.nquartets < 5000:
            breaks = 1
        if self.nquartets > 100000:
            breaks = 4
        if self.nquartets > 500000:
            breaks = 8

        cpus = self._ipcluster["cores"]
        self.chunksize = (self.nquartets // (breaks * cpus) + \
                         (self.nquartets % (breaks * cpus)))
        LOGGER.info("nquarts = %s, chunk = %s", self.nquartets, self.chunksize)

        ## 'samples' stores the indices of the quartet. 
        ## `quartets` stores the correct quartet in the order (1,2|3,4)
        ## `weights` stores the calculated weight of the quartet in 'quartets'
        ## we gzip this for now, but check later if this has a big speed cost

        ## create h5 OUT empty arrays
        with h5py.File(self.h5out, 'w') as io5:
            io5.create_dataset("quartets", (self.nquartets, 4), 
                                dtype=np.uint16, chunks=(self.chunksize, 4))
            io5.create_dataset("weights", (self.nquartets,), 
                                dtype=np.float64, chunks=(self.chunksize, ))
            io5.create_dataset("qstats", (self.nquartets, 4), 
                                dtype=np.uint32, chunks=(self.chunksize, 4))
            io5.create_group("qboots")


        ## append to h5 IN array (which also has seqarray) and fill it
        with h5py.File(self.h5in, 'a') as io5:
            ## create data sets
            io5.create_dataset("samples", (self.nquartets, 4), 
                               dtype=np.uint16, 
                               chunks=(self.chunksize, 4),
                               compression='gzip')

            ## populate array with all possible quartets. This allows us to 
            ## sample from the total, and also to continue from a checkpoint
            qiter = itertools.combinations(xrange(len(self.samples)), 4)
            i = 0

            ## fill chunksize at a time for efficiency
            while i < self.nquartets:
                if self.method != "all":
                    ## grab the next random 1000
                    qiter = []
                    while len(qiter) < min(self.chunksize, io5["samples"].shape[0]):
                        qiter.append(
                            random_combination(range(len(self.samples)), 4))
                    dat = np.array(qiter)
                else:
                    ## grab the next ordered chunksize
                    dat = np.array(list(itertools.islice(qiter, self.chunksize)))

                ## store to h5 
                io5["samples"][i:i+self.chunksize] = dat[:io5["samples"].shape[0] - i]
                i += self.chunksize



    def store_equal_samples(self):
        """ 
        sample quartets evenly across splits of the starting tree, and fills
        in remaining samples with random quartet samples. Uses a hash dict to 
        not sample the same quartet twice, so for very large trees this can 
        take a few minutes to find millions of possible quartet samples. 
        """
        
        ## choose chunker for h5 arr
        breaks = 2
        if self.nquartets < 5000:
            breaks = 1
        if self.nquartets > 100000:
            breaks = 4
        if self.nquartets > 500000:
            breaks = 8

        cpus = self._ipcluster["cores"]
        self.chunksize = (self.nquartets // (breaks * cpus) + \
                         (self.nquartets % (breaks * cpus)))
        LOGGER.info("nquarts = %s, chunk = %s", self.nquartets, self.chunksize)

        ## create h5 OUT empty arrays
        with h5py.File(self.h5out, 'w') as io5:
            io5.create_dataset("quartets", (self.nquartets, 4), 
                                dtype=np.uint16, chunks=(self.chunksize, 4))
            io5.create_dataset("weights", (self.nquartets,), 
                                dtype=np.float64, chunks=(self.chunksize, ))
            io5.create_dataset("qstats", (self.nquartets, 4), 
                                dtype=np.uint32, chunks=(self.chunksize, 4))
            io5.create_group("qboots")

        ## get starting tree, unroot, randomly resolve, ladderize
        tre = ete3.Tree(self.files.treefile, format=0)
        tre.unroot()
        tre.resolve_polytomy(recursive=True)
        tre.ladderize()

        ## randomly sample all splits of tree and convert tip names to indices
        splits = [([self.samples.index(z.name) for z in i], 
                   [self.samples.index(z.name) for z in j]) \
                   for (i, j) in tre.get_edges()]
    
        ## only keep internal splits (no single tips edges)
        ## this seemed to cause problems with unsampled tips
        splits = [i for i in splits if all([len(j) > 1 for j in i])]

        ## turn each into an iterable split sampler
        ## if the nquartets for that split is small, then sample all of them
        ## if it is big, then make it a random sampler from that split
        qiters = []

        ## how many min quartets are we gonna sample from each split?
        squarts = self.nquartets // len(splits)

        ## how many iterators can be sampled to saturation?
        nsaturation = 0

        for split in splits:
            ## if small number at this split then sample all possible sets
            ## we will exhaust this quickly and then switch to random for 
            ## the larger splits.
            if n_choose_k(len(split[0]), 2) * n_choose_k(len(split[1]), 2) < squarts*2:
                qiter = (i+j for (i, j) in itertools.product(
                            itertools.combinations(split[0], 2), 
                            itertools.combinations(split[1], 2)))
                nsaturation += 1

            ## else create random sampler across that split, this is slower
            ## because it can propose the same split repeatedly and so we 
            ## have to check it against the 'sampled' set.
            else:
                qiter = (random_product(split[0], split[1]) for _ \
                         in xrange(self.nquartets))
                nsaturation += 1

            ## store all iterators into a list
            qiters.append(qiter)

        #for split in splits:
        #    print(split)

        ## make qiters infinitely cycling
        qiters = itertools.cycle(qiters)
        cycler = itertools.cycle(range(len(splits)))

        ## store visiting quartets
        sampled = set()

        ## iterate over qiters sampling from each, if one runs out, keep 
        ## sampling from remaining qiters. Keep going until samples is filled
        with h5py.File(self.h5in, 'a') as io5:
            ## create data sets
            io5.create_dataset("samples", (self.nquartets, 4), 
                                      dtype=np.uint16, 
                                      chunks=(self.chunksize, 4),
                                      compression='gzip')

            ## fill chunksize at a time for efficiency
            i = 0
            empty = set()
            edge_targeted = 0
            random_target = 0

            ## keep filling quartets until nquartets are sampled
            while i < self.nquartets:
                qdat = []
                ## keep filling this chunk until its full
                while len(qdat) < self.chunksize:
                    ## grab the next iterator
                    qiter = qiters.next()
                    cycle = cycler.next()

                    ## sample from iterator
                    try:
                        qrtsamp = qiter.next()
                        if tuple(qrtsamp) not in sampled:
                            qdat.append(qrtsamp)
                            sampled.add(qrtsamp)
                            edge_targeted += 1
                        #else:
                        #    print('repeat')
                        
                    ## unless iterator is empty, then skip it
                    except StopIteration:
                        empty.add(cycle)

                    ## break when all edge samplers are empty
                    if len(empty) == nsaturation:
                        break

                ## if array is not full then add random samples
                while len(qdat) < self.chunksize:
                    qrtsamp = random_combination(range(len(self.samples)), 4)
                    if tuple(qrtsamp) not in sampled:
                        qdat.append(qrtsamp)
                        sampled.add(qrtsamp)
                        random_target += 1

                ## stick chunk into h5 array
                dat = np.array(qdat, dtype=np.uint16)
                io5["samples"][i:i+self.chunksize] = dat[:io5["samples"].shape[0] - i]
                i += self.chunksize

            print("  equal sampling: {} edge quartets, {} random quartets "\
                  .format(edge_targeted, random_target))



    def run_qmc(self, boot):
        """ runs quartet max-cut on a quartets file """

        cmd = " ".join(
                [ip.bins.qmc,
                " qrtt="+self.files.qdump,
                " weights=on"+
                " otre=.tmpwtre"])

        ## run them
        try:
            subprocess.check_call(cmd, shell=True,
                                       stderr=subprocess.STDOUT,
                                       stdout=subprocess.PIPE)
        except subprocess.CalledProcessError as inst:
            LOGGER.error("Error in wQMC: \n({}).".format(inst))
            LOGGER.error(subprocess.STDOUT)
            raise inst

        ## read in the tmp files since qmc does not pipe
        intmpwtre = open(".tmpwtre", 'r')

        ## convert int names back to str names
        tmpwtre = self.renamer(ete3.Tree(intmpwtre.read().strip()))

        ## save the boot tree
        if boot:
            with open(self.trees.boots, 'a') as outboot:
                outboot.write(tmpwtre+"\n")

        ## store full data trees to Assembly
        else:
            with open(self.trees.tre, 'w') as outtree:
                outtree.write(tmpwtre)

        ## save JSON file checkpoint
        intmpwtre.close()
        self.save()



    def dump_qmc(self):
        """ 
        Makes a reduced array that excludes quartets with no information and 
        prints the quartets and weights to a file formatted for wQMC 
        """
        ## open the h5 database
        io5 = h5py.File(self.h5out, 'r')

        ## create an output file for writing
        self.files.qdump = os.path.join(self.dirs, self.name+".quartets.txt")
        LOGGER.info("qdump file %s", self.files.qdump)
        outfile = open(self.files.qdump, 'w')

        ## todo: should pull quarts order in randomly?
        for idx in xrange(0, self.nquartets, self.chunksize):
            ## get mask of zero weight quartets
            mask = io5["weights"][idx:idx+self.chunksize] != 0
            LOGGER.info("exluded = %s, mask shape %s", 
                        self.chunksize - mask.shape[0], mask.shape)

            ## apply mask
            LOGGER.info('q shape %s', io5["quartets"][idx:idx+self.chunksize].shape)
            masked_quartets = io5["quartets"][idx:idx+self.chunksize, :][mask, :]


            quarts = [list(j) for j in masked_quartets]
            weight = io5["weights"][idx:idx+self.chunksize][mask]

            ## format and print
            chunk = ["{},{}|{},{}:{}".format(*i+[j]) for i, j \
                                                    in zip(quarts, weight)]
            outfile.write("\n".join(chunk)+"\n")

        ## close output file and h5 database
        outfile.close()
        io5.close()



    def renamer(self, tre):
        """ renames newick from numbers to sample names"""
        ## get the tre with numbered tree tip labels
        names = tre.get_leaves()

        ## replace numbered names with snames
        for name in names:
            name.name = self.samples[int(name.name)]

        ## return with only topology and leaf labels
        return tre.write(format=9)



    def write_output_splash(self):
        """ write final tree files """

        ## print stats file location:
        print(STATSOUT.format(opr(self.trees.stats)))

        ## print finished tree information ---------------------
        print(FINALTREES.format(opr(self.trees.tre)))

        ## print bootstrap information --------------------------
        if self.nboots:
            ## get consensus, map values to tree edges, record stats file
            self._compute_tree_stats()
            ## print bootstrap info
            print(BOOTTREES.format(opr(self.trees.cons),
                                   opr(self.trees.boots))) 

        ## print the ASCII tree only if its small
        if len(self.samples) < 200:
            if self.nboots:
                wctre = ete3.Tree(self.trees.cons, format=0)
                #wctre.unroot()
                #wctre.ladderize()
                print(wctre.get_ascii(show_internal=True, 
                                      attributes=["dist", "name"]))
                print("")
            else:
                qtre = ete3.Tree(self.trees.tre, format=0)
                qtre.unroot()
                print(qtre.get_ascii())
                print("")

        ## print PDF filename & tips -----------------------------
        docslink = "ipyrad.readthedocs.org/cookbook.html"    
        citelink = "ipyrad.readthedocs.org/tetrad.html"
        print(LINKS.format(docslink, citelink))



    def _compute_tree_stats(self):
        """ writes support values as edge labels on unrooted tree """

        ## get name indices
        names = self.samples

        ## get majority rule consensus tree of weighted Q bootstrap trees
        if self.nboots:
            fulltre = ete3.Tree(self.trees.tre, format=0)
            with open(self.trees.boots, 'r') as inboots:
                wboots = [fulltre] + \
                  [ete3.Tree(i.strip(), format=0) for i in inboots.readlines()]
            wctre, wcounts = consensus_tree(wboots, names=names)


        ## build stats file
        with open(self.trees.stats, 'w') as ostats:

            ## print Quartet info
            ostats.write("## Analysis info\n")
            ostats.write("{:<30}  {:<20}\n".format("Name", self.name))
            ostats.write("{:<30}  {:<20}\n".format("Sampling_method", self.method))
            ostats.write("{:<30}  {:<20}\n".format("Sequence_file", self.files.seqfile))
            ostats.write("{:<30}  {:<20}\n".format("Map_file", self.files.mapfile))
            used_treefile = [self.files.treefile if self.method == 'equal' else None][0]
            ostats.write("{:<30}  {:<20}\n".format("Guide_tree", used_treefile))
            ostats.write("\n")

            ## calculate Quartet stats
            ostats.write("## Quartet statistics (coming soon)\n")
            ostats.write("{:<30}  {:<20}\n".format("N_sampled_quartets", self.nquartets))
            proportion = 100*(self.nquartets / float(n_choose_k(len(self.samples), 4)))
            ostats.write("{:<30}  {:<20.1f}\n".format("percent_sampled_of_total", proportion))
            mean_loci = 0
            mean_snps = 0
            mean_weight = 0
            mean_dstat = 0
            ostats.write("{:<30}  {:<20}\n".format("Mean_N_loci_per_split", mean_loci))
            ostats.write("{:<30}  {:<20}\n".format("Mean_SNPs_per_split", mean_snps))
            ostats.write("{:<30}  {:<20}\n".format("Mean_quartet_weight", mean_weight))
            ostats.write("{:<30}  {:<20}\n".format("Mean_abba_baba", mean_dstat))
            ostats.write("\n")

            ## print tree output files info
            ostats.write("## Tree files\n")
            ostats.write("{:<30}  {:<20}\n".format("Initial_tree", self.trees.tre))
            ostats.write("{:<30}  {:<20}\n".format("bootstrap_replicates", self.trees.boots))
            ostats.write("{:<30}  {:<20}\n".format("extended_majrule_consens", self.trees.cons))            
            ostats.write("\n")

            ## print bootstrap splits
            if self.nboots:
                ostats.write("## splits observed in {} trees\n".format(len(wboots)))
                for i, j in enumerate(self.samples):
                    ostats.write("{:<3} {}\n".format(i, j))
                ostats.write("\n")
                for split, freq in wcounts:
                    if split.count('1') > 1:
                        ostats.write("{}   {:.2f}\n".format(split, round(freq, 2)))
                ostats.write("\n")


        ## parallelized this function because it can be slogging
        ipyclient = ip.core.parallel.get_client(**self._ipcluster)
        lbview = ipyclient.load_balanced_view()
        
        ## store results in dicts
        qtots = {}
        qsamp = {}
        tots = set(wctre.get_leaf_names())
        ## iterate over node traversal. 
        for node in wctre.traverse():
            ## this is slow, needs to look at every sampled quartet
            ## so we send it be processed on an engine
            qtots[node] = lbview.apply(_get_total, *(tots, node))
            qsamp[node] = lbview.apply(_get_sampled, *(self, tots, node, names))

        ## wait for jobs to finish
        ipyclient.wait()

        ## put results into tree
        for node in wctre.traverse():
            ## this is fast, just calcs n_choose_k
            total = qtots[node].result()
            sampled = qsamp[node].result()
            ## store the results to the tree            
            node.add_feature("quartets_possible", total)
            node.add_feature("quartets_sampled", sampled)

        features = ["quartets_total", "quartets_sampled"]

        ## return as NHX format with extra info
        with open(self.trees.cons, 'w') as outtre:
            outtre.write(wctre.write(format=0, features=features))



    ## not currently being used and its ugly, just provide a cookbook
    # def quickfig(self):
    #     """ make a quick ete3 fig. Plots total quartets """
    #     ts = ete3.TreeStyle()
    #     ts.layout_fn = layout
    #     ts.show_leaf_name = False
    #     ts.mode = 'r'
    #     ts.draw_guiding_lines = True
    #     ts.show_scale = False
    #     ts.scale = 25

    #     tre = ete3.Tree(self.trees.nhx)
    #     tre.ladderize()
    #     tre.convert_to_ultrametric(tree_length=len(tre)//2)
    #     tre.render(file_name=self.trees.pdf, h=40*len(tre), tree_style=ts)



    def save(self):
        """ save a JSON file representation of Quartet Class for checkpoint"""

        ## save each attribute as dict
        fulldumps = json.dumps(self.__dict__, 
                               sort_keys=False, 
                               indent=4, 
                               separators=(",", ":"),
                               )

        ## save to file, make dir if it wasn't made earlier
        assemblypath = os.path.join(self.dirs, self.name+".tet.json")
        if not os.path.exists(self.dirs):
            os.mkdir(self.dirs)
    
        ## protect save from interruption
        done = 0
        while not done:
            try:
                with open(assemblypath, 'w') as jout:
                    jout.write(fulldumps)
                done = 1
            except (KeyboardInterrupt, SystemExit): 
                print('.')
                continue        



    def insert_to_array(self, start, results, bidx):
        """ inputs results from workers into hdf4 array """
        qrts, wgts, qsts = results

        with h5py.File(self.h5out, 'r+') as out:
            chunk = self.chunksize
            out['quartets'][start:start+chunk] = qrts
            out['weights'][start:start+chunk] = wgts

            if bidx:
                out["qboots/b{}".format(bidx-1)][start:start+chunk] = qsts
            else:
                out["qstats"][start:start+chunk] = qsts

        ## save checkpoint
        #data.svd.checkpoint_arr = np.where(ww == 0)[0].min()


    ########################################################################
    ## Main functions
    ########################################################################
    def run(self, force=0, quiet=0):
        """ 
        Run quartet inference on a SNP alignment. If checkpoint values exist 
        it will continue from where it left off unless force=True to force a
        a restart using the same parameter values. The analysis launches an
        ipcluster instance by default unless newclient=0, in which case it 
        expects to find an ipcluster instance running under the "default"
        profile. 
        """

        ## wrap everything in a try statement so we can ensure that it will
        ## save if interrupted and we will clean up the 
        ## client instance at the end. If it was created then we kill it. If
        ## using an existing client then we simply clean the memory space.
        try:
            ## find an ipcluster instance
            ipyclient = ip.core.parallel.get_client(**self._ipcluster)

            ## print a message about the cluster status
            ## if MPI setup then we are going to wait until all engines are
            ## ready so that we can print how many cores started on each 
            ## host machine exactly. 
            if not quiet:
                if self._ipcluster["engines"] == "MPI":
                    hosts = ipyclient[:].apply_sync(socket.gethostname)
                    for hostname in set(hosts):
                        print("  host compute node: [{} cores] on {}"\
                              .format(hosts.count(hostname), hostname))
                    print("")
                ## if Local setup then we know that we can get all the cores for 
                ## sure and we won't bother waiting for them to start, since 
                ## they'll start grabbing jobs once they're started. 
                else:
                    _cpus = min(ip.assemble.util.detect_cpus(), 
                                self._ipcluster["cores"])
                    print("  local compute node: [{} cores] on {}\n"\
                          .format(_cpus, socket.gethostname()))

            ## run the full inference or print finished prog bar if it's done
            if not self.checkpoint.boots:
                print("  inferring {} x 3 induced quartet trees".format(self.nquartets))
                self.inference(0, ipyclient)

            ## run the bootstrap replicates -------------------------------
            if self.nboots:
                if self.nboots == self.checkpoint.boots:
                    print("  continuing {} bootstrap replicates from boot {}"\
                          .format(self.nboots, self.checkpoint.boots))  
                else:
                    print("  running {} bootstrap replicates".format(self.nboots))              
    
                ## load from current boot
                for bidx in xrange(self.checkpoint.boots+1, self.nboots):
                    ## get resampled array and set checkpoint
                    if self.checkpoint.arr == 0:
                        if self.files.mapfile:
                            self.sample_bootseq_array_map()
                        else:
                            self.sample_bootseq_array() 

                    ## start boot inference, (1-indexed !!!)
                    self.inference(bidx, ipyclient)
                    self.checkpoint.boots = bidx

                ## write outputs with bootstraps
                self.write_output_splash()

            else:
                ## write outputs without bootstraps
                self.write_output_splash()


        ## handle exceptions so they will be raised after we clean up below
        except KeyboardInterrupt as inst:
            LOGGER.info("assembly interrupted by user.")
            print("\n  Keyboard Interrupt by user. Cleaning up...")

        except IPyradWarningExit as inst:
            LOGGER.info("IPyradWarningExit: %s", inst)
            print("  IPyradWarningExit: {}".format(inst))

        except Exception as inst:
            LOGGER.info("caught an unknown exception %s", inst)
            print("\n  Exception found: {}".format(inst))

        ## close client when done or interrupted
        finally:
            try:
                ## save the Assembly
                self.save()                
                
                ## can't close client if it was never open
                if ipyclient:

                    ## if CLI, stop jobs and shutdown
                    if self._ipcluster["cluster_id"]:
                        ipyclient.abort()
                        ipyclient.close()
                    ## if API, stop jobs and clean queue
                    else:
                        ipyclient.abort()
                        ipyclient.purge_everything()
            
            ## if exception is close and save, print and ignore
            except Exception as inst2:
                LOGGER.error("shutdown warning: %s", inst2)



    def inference(self, bidx, ipyclient):
        """ 
        Inference sends slices of jobs to the parallel engines for computing
        and collects the results into the output hdf5 array as they finish. 
        """

        ## an iterator to distribute sampled quartets in chunks
        njobs = sum(1 for _ in \
                xrange(self.checkpoint.arr, self.nquartets, self.chunksize))
        jobiter = iter(xrange(self.checkpoint.arr, self.nquartets, self.chunksize))
        LOGGER.info("chunksize: %s, start: %s, total: %s, njobs: %s", \
                self.chunksize, self.checkpoint.arr, self.nquartets, njobs)

        ## if bootstrap create an output array for results unless we are 
        ## restarting an existing analysis, then use the one already present
        with h5py.File(self.h5out, 'r+') as out:
            if 'b{}'.format(bidx) not in out["qboots"].keys():
                out["qboots"].create_dataset("b{}".format(bidx), 
                                             (self.nquartets, 4), 
                                             dtype=np.uint32, 
                                             chunks=(self.chunksize, 4))

        ## a distributor for engine jobs
        lbview = ipyclient.load_balanced_view()

        ## the three indexed resolutions of each quartet
        tests = np.array([[0, 1, 2, 3], 
                          [0, 2, 1, 3], 
                          [0, 3, 1, 2]], dtype=np.uint8)

        ## start progress bar timer and submit initial n jobs
        start = time.time()
        res = {}
        for _ in xrange(njobs):
            ## get chunk of quartet samples and send to a worker engine
            qidx = jobiter.next()
            LOGGER.info('qidx: %s', qidx)
            with h5py.File(self.h5in, 'r') as inh5:
                smps = inh5["samples"][qidx:qidx+self.chunksize]
            res[qidx] = lbview.apply(nworker, *[self, smps, tests])

        ## keep adding jobs until the jobiter is empty
        done = 0
        while 1:
            ## print progress unless bootstrapping, diff progbar for that.
            elapsed = datetime.timedelta(seconds=int(time.time()-start))
            if not bidx:
                progressbar(njobs, done, " initial tree | {}".format(elapsed))
            else:
                progressbar(njobs, done, " boot {:<7} | {}".format(bidx, elapsed))

            ## check for finished jobs
            curkeys = res.keys()
            finished = [i.ready() for i in res.values()]

            ## remove finished and submit new jobs
            if any(finished):
                for ikey in curkeys:
                    if res[ikey].ready():
                        if res[ikey].successful():
                            LOGGER.info("cleanup key %s", ikey)
                            ## track finished
                            done += 1
                            ## insert results into hdf5 data base
                            results = res[ikey].get(0)
                            self.insert_to_array(ikey, results, bidx)
                            ## purge memory of the old one
                            del res[ikey]
                        else:
                            ## print error if something went wrong
                            meta = res[ikey].metadata
                            if meta.error:
                                LOGGER.error("""\
                            stdout: %s
                            stderr: %s 
                            error: %s""", meta.stdout, meta.stderr, meta.error)
                            del res[ikey]

                    ## submit new jobs
                    try:
                        ## send chunk off to be worked on
                        qidx = jobiter.next()
                        with h5py.File(self.h5in, 'r') as inh5:
                            smps = inh5["samples"][qidx:qidx+self.chunksize]
                        res[qidx] = lbview.apply(nworker, *[self, smps, tests])

                    ## if no more jobs then just wait until these are done
                    except StopIteration:
                        continue
            else:
                time.sleep(0.01)

            ## done is counted on finish, so this means we're done
            if njobs == done:
                break

        ## final progress bar
        elapsed = datetime.timedelta(seconds=int(time.time()-start))
        if not bidx:
            progressbar(njobs, done, " initial tree | {}".format(elapsed))
        else:
            progressbar(njobs, done, " boot {:<7} | {}".format(bidx, elapsed))
        print("")

        ## convert to txt file for wQMC
        self.dump_qmc()

        ## send to qmc
        if not bidx:
            self.run_qmc(0)
            #lbview.apply(self.run_qmc, 0)
        else:
            self.run_qmc(1)            
            #lbview.apply(self.run_qmc, 1)

        ## reset the checkpoint_arr
        self.checkpoint.arr = 0




#########################################################################
## Sampling functions 
#########################################################################
MUL = lambda x, y: x*y

## FROM THE ITERTOOLS RECIPES COOKCOOK
## TODO: replace random.sample with numpy random so that 
## our random seed stays the same
def random_combination(iterable, nquartets):
    """
    Random selection from itertools.combinations(iterable, r). 
    Use this if not sampling all possible quartets.
    """
    pool = tuple(iterable)
    size = len(pool)
    indices = random.sample(xrange(size), nquartets)
    return tuple(pool[i] for i in indices)



def random_product(iter1, iter2):
    """ random sampler for equal_splits func"""
    pool1 = tuple(iter1)
    pool2 = tuple(iter2)
    ind1 = random.sample(pool1, 2)
    ind2 = random.sample(pool2, 2)
    return tuple(ind1+ind2)



def n_choose_k(n, k):
    """ calculate the number of quartets as n-choose-k. This is used
    in equal splits to decide whether a split should be exhaustively sampled
    or randomly sampled. Edges near tips can be exhaustive while highly nested
    edges probably have too many quartets
    """
    return int(reduce(MUL, (Fraction(n-i, i+1) for i in range(k)), 1))


#############################################################################
#############################################################################
## SVD computation functions
## 
#############################################################################
#############################################################################

@numba.jit('f8(f8[:])', nopython=True)
def get_weights(scores):
    """ 
    calculates quartet weights from ordered svd scores. Following 
    description from Avni et al. 
    """
    ## lowest to highest [best, ils1, ils2]
    scores.sort()
    ## calculate weight given the svd scores
    if scores[2]:
        weight = (scores[2]-scores[0]) / \
                 (np.exp(scores[2]-scores[1]) * scores[2])
    else:
        weight = 0
    return weight



@numba.jit('u4[:](u4[:,:])', nopython=True)
def count_snps(mat):
    """ 
    calculate dstats from the count array and return as a float tuple 
    """

    ## get [aabb, baba, abba, aaab] 
    snps = np.zeros(4, dtype=np.uint32)

    ## get concordant (aabb) pis sites
    snps[0] = np.uint32(\
           mat[0, 5] + mat[0, 10] + mat[0, 15] + \
           mat[5, 0] + mat[5, 10] + mat[5, 15] + \
           mat[10, 0] + mat[10, 5] + mat[10, 15] + \
           mat[15, 0] + mat[15, 5] + mat[15, 10])

    ## get discordant (baba) sites
    for i in range(16):
        if i % 5:
            snps[1] += mat[i, i]
    
    ## get discordant (abba) sites
    snps[2] = mat[1, 4] + mat[2, 8] + mat[3, 12] +\
              mat[4, 1] + mat[6, 9] + mat[7, 13] +\
              mat[8, 2] + mat[9, 6] + mat[11, 14] +\
              mat[12, 3] + mat[13, 7] + mat[14, 11]

    ## get autapomorphy sites
    snps[3] = (mat.sum() - np.diag(mat).sum()) - snps[2]

    return snps


        
## TODO: either use pure numpy here or guvectorized func
@numba.jit('u1[:,:](u1[:,:],b1[:],u4[:])', nopython=True)
def subsample_snps(seqchunk, nmask, maparr):
    """ 
    removes ncolumns from snparray prior to matrix calculation, and 
    subsamples 'linked' snps (those from the same RAD locus) such that
    for these four samples only 1 SNP per locus is kept. This information
    comes from the 'map' array (map file). 
    """
    ## mask columns that contain Ns
    rmask = np.ones(seqchunk.shape[1], dtype=np.bool_)
    #LOGGER.info("rmask : %s %s", rmask.shape, rmask.sum())

    for idx in xrange(rmask.shape[0]):
        if nmask[idx]: 
            rmask[idx] = False
    #LOGGER.info("rmasked : %s %s", rmask.shape, rmask.sum())    

    ## apply mask
    newarr = seqchunk[:, rmask]

    ## return smaller Nmasked array
    return newarr



@numba.jit('u1[:,:](u1[:,:],b1[:],u4[:])', nopython=True)
def subsample_snps_map(seqchunk, nmask, maparr):
    """ 
    removes ncolumns from snparray prior to matrix calculation, and 
    subsamples 'linked' snps (those from the same RAD locus) such that
    for these four samples only 1 SNP per locus is kept. This information
    comes from the 'map' array (map file). 
    """
    ## mask columns that contain Ns
    rmask = np.ones(seqchunk.shape[1], dtype=np.bool_)

    ## apply mask to the mapfile
    last_snp = 0
    for idx in xrange(rmask.shape[0]):
        if nmask[idx]:
            ## mask if Ns
            rmask[idx] = False
        else:
            ## also mask if SNP already sampled 
            this_snp = maparr[idx]
            if maparr[idx] == last_snp:
                rmask[idx] = False
            ## record this snp
            last_snp = this_snp  
    
    ## apply mask
    newarr = seqchunk[:, rmask]
    
    ## return smaller Nmasked array
    return newarr



@numba.jit('u4[:,:,:](u1[:,:])', nopython=True)
def chunk_to_matrices(narr):
    """ 
    numba compiled code to get matrix fast.
    arr is a 4 x N seq matrix converted to np.int8
    I convert the numbers for ATGC into their respective index for the MAT
    matrix, and leave all others as high numbers, i.e., -==45, N==78. 
    """

    ## get seq alignment and create an empty array for filling
    mats = np.zeros((3, 16, 16), dtype=np.uint32)        

    ## replace ints with small ints that index their place in the 
    ## 16x16. If not replaced, the existing ints are all very large
    ## and the column will be excluded.
    for x in xrange(narr.shape[1]):
        i = narr[:, x]
        if np.sum(i) < 16:
            mats[0, (4*i[0])+i[1], (4*i[2])+i[3]] += 1
            # mats[0, i[0]*4:(i[0]+4)*4]\
            #         [i[1]]\
            #         [i[2]*4:(i[2]+4)*4]\
            #         [i[3]] += 1
                
    ## get matrix 2
    mats[1, 0:4, 0:4] = mats[0, 0].reshape(4, 4)
    mats[1, 0:4, 4:8] = mats[0, 1].reshape(4, 4)
    mats[1, 0:4, 8:12] = mats[0, 2].reshape(4, 4)
    mats[1, 0:4, 12:16] = mats[0, 3].reshape(4, 4)
    mats[1, 4:8, 0:4] = mats[0, 4].reshape(4, 4)
    mats[1, 4:8, 4:8] = mats[0, 5].reshape(4, 4)
    mats[1, 4:8, 8:12] = mats[0, 6].reshape(4, 4)
    mats[1, 4:8, 12:16] = mats[0, 7].reshape(4, 4)
    mats[1, 8:12, 0:4] = mats[0, 8].reshape(4, 4)
    mats[1, 8:12, 4:8] = mats[0, 9].reshape(4, 4)
    mats[1, 8:12, 8:12] = mats[0, 10].reshape(4, 4)
    mats[1, 8:12, 12:16] = mats[0, 11].reshape(4, 4)
    mats[1, 12:16, 0:4] = mats[0, 12].reshape(4, 4)
    mats[1, 12:16, 4:8] = mats[0, 13].reshape(4, 4)
    mats[1, 12:16, 8:12] = mats[0, 14].reshape(4, 4)
    mats[1, 12:16, 12:16] = mats[0, 15].reshape(4, 4)
    
    ## get matrix 3
    mats[2, 0:4, 0:4] = mats[0, 0].reshape(4, 4).T
    mats[2, 0:4, 4:8] = mats[0, 1].reshape(4, 4).T
    mats[2, 0:4, 8:12] = mats[0, 2].reshape(4, 4).T
    mats[2, 0:4, 12:16] = mats[0, 3].reshape(4, 4).T
    mats[2, 4:8, 0:4] = mats[0, 4].reshape(4, 4).T
    mats[2, 4:8, 4:8] = mats[0, 5].reshape(4, 4).T
    mats[2, 4:8, 8:12] = mats[0, 6].reshape(4, 4).T
    mats[2, 4:8, 12:16] = mats[0, 7].reshape(4, 4).T
    mats[2, 8:12, 0:4] = mats[0, 8].reshape(4, 4).T
    mats[2, 8:12, 4:8] = mats[0, 9].reshape(4, 4).T
    mats[2, 8:12, 8:12] = mats[0, 10].reshape(4, 4).T
    mats[2, 8:12, 12:16] = mats[0, 11].reshape(4, 4).T
    mats[2, 12:16, 0:4] = mats[0, 12].reshape(4, 4).T
    mats[2, 12:16, 4:8] = mats[0, 13].reshape(4, 4).T
    mats[2, 12:16, 8:12] = mats[0, 14].reshape(4, 4).T
    mats[2, 12:16, 12:16] = mats[0, 15].reshape(4, 4).T  
                
    return mats




@numba.jit(nopython=True)
def calculate(seqnon, tests):
    """ groups together several numba compiled funcs """

    ## create empty matrices
    #LOGGER.info("tests[0] %s", tests[0])
    #LOGGER.info('seqnon[[tests[0]]] %s', seqnon[[tests[0]]])
    mats = chunk_to_matrices(seqnon[tests[0]])

    ## epmty svdscores for each arrangement of seqchunk
    qscores = np.zeros(3, dtype=np.float64)

    for test in range(3):
        ## get svd scores
        tmpscore = np.linalg.svd(mats[test].astype(np.float64))[1]
        #qscores[test] = np.sqrt(tmpscore[11:]).sum()
        qscores[test] = np.sqrt(np.sum(tmpscore[11:]**2))

    ## sort to find the best qorder
    best = np.where(qscores == qscores.min())[0]
    bidx = tests[best][0]
    qsnps = count_snps(mats[best][0])

    # LOGGER.info("""
    #     best: %s, 
    #     bidx: %s, 
    #     qscores: %s, 
    #     qsnps: %s
    #     mats \n %s
    #     """, best, bidx, qscores, qsnps, mats)

    return bidx, qscores, qsnps



def nworker(data, smpchunk, tests):
    """ The workhorse function. Not numba. """

    ## open the seqarray view, the modified array is in bootsarr
    inh5 = h5py.File(data.h5in, 'r')
    seqview = inh5["bootsarr"][:]

    ## choose function based on mapfile arg
    if data.files.mapfile:
        subsample = subsample_snps_map
        maparr = inh5["bootsmap"][:]
    else:
        subsample = subsample_snps
        maparr = np.zeros((2, 2), dtype=np.uint32)

    ## create an N-mask array of all seq cols
    nall_mask = seqview[:] == 78

    ## tried numba compiling everythign below here, but was not faster
    ## than making nmask w/ axis arg in numpy

    ## get the input arrays ready
    rquartets = np.zeros((smpchunk.shape[0], 4), dtype=np.uint16)
    rweights = np.zeros(smpchunk.shape[0], dtype=np.float64)
    rdstats = np.zeros((smpchunk.shape[0], 4), dtype=np.uint32)

    ## record how many quartets have no information
    excluded = 0

    ## fill arrays with results using numba funcs
    for idx in xrange(smpchunk.shape[0]):
        ## get seqchunk for 4 samples (4, ncols) 
        sidx = smpchunk[idx]
        seqchunk = seqview[sidx]

<<<<<<< HEAD
        ## get N-containing columns in 4-array TODO(replace with numba gufunc)
        nmask = nall_mask[sidx].sum(axis=0, dtype=np.bool_)
=======
        ## get N-containing columns in 4-array
        nmask = np.any(nall_mask[sidx], axis=0)
        #nmask = nall_mask[sidx].sum(axis=0, dtype=np.bool_)
>>>>>>> eb70a901
        #LOGGER.info('not N-masked sites: %s', nmask.sum())

        ## remove Ncols from seqchunk & sub-sample unlinked SNPs
        #LOGGER.info("seqchunk %s", seqchunk.shape)
        seqnon = subsample(seqchunk, nmask, maparr[:, 0])
        #LOGGER.info("seqnon sites %s", seqnon.shape)
        #LOGGER.info("before sub: %s, after %s", seqchunk.shape, seqnon.shape)

        ## get matrices if there are any shared SNPs
        if seqnon.shape[1]:
            ## returns best-tree index, qscores, and qstats
            bidx, qscores, qstats = calculate(seqnon, tests)

            ## get weights from the three scores sorted. 
            ## Only save to file if the quartet has information
            rdstats[idx] = qstats 
            
            iwgt = get_weights(qscores)
            if iwgt:
                rweights[idx] = iwgt
                rquartets[idx] = smpchunk[idx][bidx]
                LOGGER.info("""\n
                    ------------------------------------
                    bidx: %s
                    qstats: %s, 
                    weight: %s, 
                    scores: %s
                    ------------------------------------
                    """,
                    bidx, qstats, rweights[idx], qscores)
            else:
                excluded += 1

    # LOGGER.warning("excluded quartets %s", excluded)    
    #return 
    return rquartets, rweights, rdstats 




########################################################################
## GLOBALS
########################################################################

MIDSTREAM_MESSAGE = """
    loaded object method={}
    cannot change sampling methods midstream
    use force argument to start new run with new method
"""
## require method to be same as loaded type
## assert method == data..method, MIDSTREAM_MESSAGE.format(method)

LOADING_MESSAGE = """\
  Continuing checkpointed analysis: {}
    sampling method: {}
    bootstrap checkpoint: {}
    array checkpoint: {}
"""

LOADING_RANDOM = """\
    loading {} random quartet samples to infer a starting tree 
    inferring {} x 3 quartet trees
"""

LOADING_STARTER = """\
    loading {} equal-splits quartets from starting tree
    """

NO_SNP_FILE = """\
    Cannot find SNP file. You entered: '{}'. 
    """


AMBIGS = {"R":("G", "A"),
          "K":("G", "T"),
          "S":("G", "C"),
          "Y":("T", "C"),
          "W":("T", "A"),
          "M":("C", "A")}

## convenience functions
def opr(path):
    """ shorthand for realpath """
    return os.path.realpath(path)


@numba.jit(nopython=True)
def shuffle_cols(seqarr, newarr, cols):
    """ used in bootstrap resampling without a map file """
    for idx in xrange(cols.shape[0]):
        newarr[:, idx] = seqarr[:, cols[idx]]
    return newarr


## TODO: this could be numbified by making AMBIGS into two arrays
## IF SO, pay attention to the numba random seed being different from numpy
def resolve_ambigs(tmpseq):
    """ returns a seq array with 'RSKYWM' randomly replaced with resolved bases"""
    ## iterate over the bases 'RSKWYM': [82, 83, 75, 87, 89, 77]
    for ambig in np.uint8([82, 83, 75, 87, 89, 77]):
        ## get all site in this ambig
        idx, idy = np.where(tmpseq == ambig)
        ## get the two resolutions of the ambig
        res1, res2 = AMBIGS[ambig.view("S1")]
        ## randomly sample half those sites
        halfmask = np.random.choice([True, False], idx.shape[0])
        ## replace ambig bases with their resolutions
        for i in xrange(halfmask.shape[0]):
            if halfmask[i]:
                tmpseq[idx[i], idy[i]] = np.array(res1).view(np.uint8)
            else:
                tmpseq[idx[i], idy[i]] = np.array(res2).view(np.uint8)
    return tmpseq



@numba.jit(nopython=True)
def get_spans(maparr, spans):
    """ get span distance for each locus in original seqarray """
    ## start at 0, finds change at 1-index of map file
    bidx = 0
    
    ## read through marr and record when locus id changes
    for idx in xrange(maparr.shape[0]):
        cur = maparr[idx, 0]
        if cur != bidx:
            spans[cur-1, 1] = idx+1
            spans[cur, 0] = idx+1
    return spans



@numba.jit(nopython=True)
def get_shape(spans, loci):
    """ get shape of new bootstrap resampled locus array """
    width = 0
    for idx in xrange(loci.shape[0]):
        width += spans[loci[idx], 1] - spans[loci[idx], 0]
    return width
    


@numba.jit(nopython=True)
def fill_boot(seqarr, newboot, newmap, spans, loci):
    """ fills the new bootstrap resampled array """
    ## column index
    cidx = 0
  
    ## resample each locus
    for i in xrange(loci.shape[0]):
        
        ## grab a random locus's columns
        x1 = spans[loci[i]][0]
        x2 = spans[loci[i]][1]
        cols = seqarr[:, x1:x2]

        ## randomize columns within colsq
        cord = np.random.choice(cols.shape[1], cols.shape[1], replace=False)
        rcols = cols[:, cord]
        
        ## fill bootarr with n columns from seqarr
        ## the required length was already measured
        newboot[:, cidx:cidx+cols.shape[1]] = rcols

        ## fill bootmap with new map info
        newmap[cidx: cidx+cols.shape[1], 0] = i+1
        
        ## advance column index
        cidx += cols.shape[1]

    ## return the concatenated cols
    return newboot, newmap



## thoughts on this... we need to re-estimate chunksize given whatever
## new parallel setup is passed in. Start from arr checkpoint to end. 
def load_json(path):
    """ Load a json serialized Quartet Class object """

    ## load the JSON string and try with name+.json
    if not path.endswith(".tet.json"):
        path += ".tet.json"

    ## expand user
    path = path.replace("~", os.path.expanduser("~"))

    ## load the json file
    try:
        with open(path, 'r') as infile:
            fullj = _byteify(json.loads(infile.read(),
                            object_hook=_byteify), 
                        ignore_dicts=True)
    except IOError:
        raise IPyradWarningExit("""\
    Cannot find checkpoint (.test.json) file at: {}""".format(path))

    ## create a new Quartet Class
    newobj = Quartet(fullj["name"], fullj["dirs"], fullj["method"])

    ## fill in the same attributes
    for key in fullj:
        newobj.__setattr__(key, fullj[key])

    newobj.files = ObjDict(newobj.files)
    newobj.trees = ObjDict(newobj.trees)
    newobj.checkpoint = ObjDict(newobj.checkpoint)

    return newobj



def _byteify(data, ignore_dicts=False):
    """
    converts unicode to utf-8 when reading in json files
    """
    if isinstance(data, unicode):
        return data.encode("utf-8")

    if isinstance(data, list):
        return [_byteify(item, ignore_dicts=True) for item in data]

    if isinstance(data, dict) and not ignore_dicts:
        return {
            _byteify(key, ignore_dicts=True): _byteify(value, ignore_dicts=True)
            for key, value in data.iteritems()
        }
    return data





########################################################################
## Plotting functions
########################################################################


def consensus_tree(trees, names=None, cutoff=0.0):
    """ 
    An extended majority rule consensus function for ete3. 
    Modelled on the similar function from scikit-bio tree module. If 
    cutoff=0.5 then it is a normal majority rule consensus, while if 
    cutoff=0.0 then subsequent non-conflicting clades are added to the tree.
    """

    ## find which clades occured with freq > cutoff
    namedict, clade_counts = _find_clades(trees, names=names)

    ## filter out the < cutoff clades
    fclade_counts = _filter_clades(clade_counts, cutoff)

    ## build tree
    consens_tree, _ = _build_trees(fclade_counts, namedict)
    ## make sure no singleton nodes were left behind
    return consens_tree, clade_counts



def _filter_clades(clade_counts, cutoff):
    """ 
    A subfunc of consensus_tree(). Removes clades that occur 
    with freq < cutoff.
    """

    ## store clades that pass filter
    passed = []
    clades = np.array([list(i[0]) for i in clade_counts], dtype=np.int8)
    counts = np.array([i[1] for i in clade_counts], dtype=np.float64)
    
    for idx in xrange(clades.shape[0]):
        conflict = False
    
        if counts[idx] < cutoff:
            continue
            
        if np.sum(clades[idx]) > 1:
            # check the current clade against all the accepted clades to see if
            # it conflicts. A conflict is defined as:
            # 1. the clades are not disjoint
            # 2. neither clade is a subset of the other
            # OR:
            # 1. it is inverse of clade (affects only <fake> root state)
            # because at root node it mirror images {0011 : 95}, {1100 : 5}.
            for aidx in passed:
                #intersect = clade.intersection(accepted_clade)
                summed = clades[idx] + clades[aidx]
                intersect = np.max(summed) > 1
                subset_test0 = np.all(clades[idx] - clades[aidx] >= 0)
                subset_test1 = np.all(clades[aidx] - clades[idx] >= 0)
                #invert_test = np.bool_(clades[aidx]) != np.bool_(clades[idx])

                #if np.all(invert_test):
                #    counts[aidx] += counts[idx]
                #    conflict = True
                if intersect:
                    if (not subset_test0) and (not subset_test1):
                        conflict = True

        if conflict == False:
            passed.append(idx)

    ## rebuild the dict
    rclades = []#j for i, j in enumerate(clade_counts) if i in passed]
    ## set the counts to include mirrors
    for idx in passed:
        rclades.append((clades[idx], counts[idx]))
    return rclades



def _find_clades(trees, names):
    """ 
    A subfunc of consensus_tree(). Traverses trees to count clade occurrences.
    Names are ordered by names, else they are in the order of the first
    tree. 
    """
    ## index names from the first tree
    if not names:
        names = trees[0].get_leaf_names()
    ndict = {j:i for i, j in enumerate(names)}
    namedict = {i:j for i, j in enumerate(names)}

    ## store counts
    clade_counts = defaultdict(int)
    ## count as bitarray clades in each tree
    for tree in trees:
        tree.unroot()
        for node in tree.traverse('postorder'):
            bits = bitarray('0'*len(tree))
            for child in node.iter_leaf_names():
                bits[ndict[child]] = 1
            ## if parent is root then mirror flip one child (where bit[0]=0)
            if not node.is_root():
                if node.up.is_root():
                    if bits[0]:
                        bits.invert()
            clade_counts[bits.to01()] += 1

    ## convert to freq
    for key, val in clade_counts.items():
        clade_counts[key] = val / float(len(trees))

    ## return in sorted order
    clade_counts = sorted(clade_counts.items(), 
                          key=lambda x: x[1],
                          reverse=True)
    return namedict, clade_counts



def _build_trees(fclade_counts, namedict):
    """ 
    A subfunc of consensus_tree(). Build an unrooted consensus tree 
    from filtered clade counts. 
    """

    ## storage
    nodes = {}
    idxarr = np.arange(len(fclade_counts[0][0]))
    queue = []

    ## create dict of clade counts and set keys
    countdict = defaultdict(int)
    for clade, count in fclade_counts:
        mask = np.int_(list(clade)).astype(np.bool)
        ccx = idxarr[mask]
        queue.append((len(ccx), frozenset(ccx)))
        countdict[frozenset(ccx)] = count

    while queue:
        queue.sort()
        (clade_size, clade) = queue.pop(0)
        new_queue = []
    
        # search for ancestors of clade
        for (_, ancestor) in queue:
            if clade.issubset(ancestor):
                # update ancestor such that, in the following example:
                # ancestor == {1, 2, 3, 4}
                # clade == {2, 3}
                # new_ancestor == {1, {2, 3}, 4}
                new_ancestor = (ancestor - clade) | frozenset([clade])          
                countdict[new_ancestor] = countdict.pop(ancestor)
                ancestor = new_ancestor
            
            new_queue.append((len(ancestor), ancestor))
   
        # if the clade is a tip, then we have a name
        if clade_size == 1:
            name = list(clade)[0]
            name = namedict[name]
        else:
            name = None 
        
        # the clade will not be in nodes if it is a tip
        children = [nodes.pop(c) for c in clade if c in nodes]
        node = ete3.Tree(name=name)    
        for child in children:
            node.add_child(child)
        if not node.is_leaf():
            node.dist = int(round(100*countdict[clade]))
        else:
            node.dist = int(0) 
        
        nodes[clade] = node
        queue = new_queue
    tre = nodes.values()[0]
    tre.unroot()
    ## return the tree and other trees if present
    return tre, list(nodes.values())

    

def _get_total(tots, node):
    """ get total number of quartets possible for a split """
    down = set(node.get_leaf_names())
    up = tots - down
    return n_choose_k(len(down), 2) * n_choose_k(len(up), 2)
    

    
def _get_sampled(data, tots, node, names):
    """ get how many quartets were sampled that are informative for a split"""
    ## get leaves up and down
    down = set(node.get_leaf_names())
    up = tots - down

    ## get up and down as index
    idxd = set([names.index(i) for i in down])
    idxu = set([names.index(i) for i in up])

    ## find how many sampled quartets span each edge
    sampled = 0

    ## do chunks at a time in case qrts is huge
    idx = 0
    with h5py.File(data.h5out, 'r') as io5:
        qrts = io5["quartets"][idx:idx+data.chunksize]
        for qrt in qrts:
            sqrt = set(qrt)
            if len(sqrt.intersection(idxd)) > 1:
                if len(sqrt.intersection(idxu)) > 1:
                    sampled += 1
            idx += data.chunksize

    return sampled



## GLOBALS #############################################################

STATSOUT = """
  Statistics for sampling, discordance, and tree support:
    > {}
    """

FINALTREES = """\
  Full tree inferred from by weighted quartet-joining of the SNP supermatrix
    > {}
    """

BOOTTREES = """\
  Extended majority-rule consensus with support as edge lengths:
    > {}

  All bootstrap trees:
    > {}
    """

ASCII_TREE = """\
  ASCII view of unrooted topology from the weighted analysis
    {}
    """

LINKS = """\
  * For tips on plotting trees in R: {}     
  * For tips on citing this software: {} 
    """

########################################################################
## JUNK

        # ## get unrooted weighted quartets tree
        # wtre = ete3.Tree(self.trees.wtre, format=0)
        # wtre.unroot()
        # for node in wtre.traverse():
        #     node.add_feature("bootstrap", 0)
        #     node.add_feature("quartets_total", _get_total(wtre, node))
        #     node.add_feature("quartets_sampled", _get_sampled(self, wtre, node, names))
        #     try:
        #         prop = 100*(float(node.quartets_sampled) / node.quartets_total)
        #     except ZeroDivisionError:
        #         prop = 0.0
        #     node.add_feature("quartets_sampled_prop", prop)
        #     node.dist = 0
        #     node.support = 0


        # ## get unrooted boot trees
        # if with_boots:
        #     oboots = open(self.trees.tboots, 'r').readlines()
        #     wboots = open(self.trees.wboots, 'r').readlines()
        #     oboots = [ete3.Tree(btre.strip()) for btre in oboots]
        #     wboots = [ete3.Tree(btre.strip()) for btre in wboots]    
        #     _ = [btre.unroot() for btre in oboots]
        #     _ = [btre.unroot() for btre in wboots]

        #     ## get and set support values 
        #     for tre, boots in zip([otre, wtre], [oboots, wboots]):
        #         for btre in boots:
        #             common = tre.compare(btre, unrooted=True)
        #             for bnode in common["common_edges"]:
        #                 ## check monophyly of each side of split
        #                 a = tre.check_monophyly(bnode[0], target_attr='name', unrooted=True)
        #                 b = tre.check_monophyly(bnode[1], target_attr='name', unrooted=True)
        #                 ## if both sides are monophyletic
        #                 if a[0] and b[0]:
        #                     ## find which is the 'bottom' node, to attach support to
        #                     node = list(tre.get_monophyletic(bnode[0], target_attr='name'))
        #                     node.extend(list(tre.get_monophyletic(bnode[1], target_attr='name')))
        #                     ## add +1 suport to (edge dist) to this edge
        #                     if not node[0].is_leaf():
        #                         node[0].dist += 1
        #                         node[0].support += 1
        #                         node[0].bootstrap += 1

        #     ## change support values to percentage
        #     for tre in [otre, wtre]:
        #         for node in tre.traverse():
        #             node.dist = int(100 * (node.dist / len(wboots)))
        #             node.support = int(100 * (node.support / len(wboots)))
        #             node.bootstrap = int(100 * (node.bootstrap / len(wboots)))

        #     ## return as newick string w/ support as edge labels (lengths)
        #     with open(self.trees.tbtre, 'w') as outtre:
        #         outtre.write(otre.write(format=5))

        #     with open(self.trees.wbtre, 'w') as outtre:
        #         outtre.write(wtre.write(format=5))
        #     features = ["bootstrap", "quartets_total", "quartets_sampled", "quartets_sampled_prop"]            
        # else:
        #     
        



if __name__ == "__main__":

    ## imports
    import ipyrad.analysis as ipa
    #import ipyrad as ip
    #import ipyparallel as ipp

    #DATA = ipyrad.load_json("~/Documents/ipyrad/tests/cli/cli.json")
    #DATA = ipyrad.load_json("~/Documents/ipyrad/tests/iptutorial/cli.json")
    ## run

<|MERGE_RESOLUTION|>--- conflicted
+++ resolved
@@ -1417,7 +1417,7 @@
     rdstats = np.zeros((smpchunk.shape[0], 4), dtype=np.uint32)
 
     ## record how many quartets have no information
-    excluded = 0
+    #excluded = 0
 
     ## fill arrays with results using numba funcs
     for idx in xrange(smpchunk.shape[0]):
@@ -1425,14 +1425,11 @@
         sidx = smpchunk[idx]
         seqchunk = seqview[sidx]
 
-<<<<<<< HEAD
         ## get N-containing columns in 4-array TODO(replace with numba gufunc)
         nmask = nall_mask[sidx].sum(axis=0, dtype=np.bool_)
-=======
         ## get N-containing columns in 4-array
-        nmask = np.any(nall_mask[sidx], axis=0)
+        nmask += np.all(seqchunk == seqchunk[0], axis=0)
         #nmask = nall_mask[sidx].sum(axis=0, dtype=np.bool_)
->>>>>>> eb70a901
         #LOGGER.info('not N-masked sites: %s', nmask.sum())
 
         ## remove Ncols from seqchunk & sub-sample unlinked SNPs
@@ -1463,8 +1460,8 @@
                     ------------------------------------
                     """,
                     bidx, qstats, rweights[idx], qscores)
-            else:
-                excluded += 1
+            #else:
+            #    excluded += 1
 
     # LOGGER.warning("excluded quartets %s", excluded)    
     #return 
