#!/usr/bin/env python

try:
<<<<<<< HEAD
    from tetrad.tetrad import Tetrad as external_tetrad
    Tetrad = external_tetrad
=======
    try:
        from toytree import etemini as ete3
    except:
        ## Failed to import toytree >= 0.1.17, try older version
        ## when you have time go back and set attrubutes on toytrees
        from toytree import ete3mini as ete3
except ImportError:
    raise IPyradWarningExit("""
    Error: tetrad requires the dependency 'toytree', which we haven't yet
    included in the ipyrad installation. For now, you can install toytree
    using conda with the following command: 

    conda install toytree -c eaton-lab
    """)


## TODO: print a warning on initial tree if a quartet has very little data
## i.e., a pretty much empty 16x16 matrix, since its' gonna do poorly.

## set the logger
import logging
LOGGER = logging.getLogger(__name__)

## a reminder of the 16 x 16 matrix of site counts (The phylogenetic invariants). 
PHYLO_INVARIANTS = """
    AAAA AAAC AAAG AAAT  AACA AACC AACG AACT  AAGA AAGC AAGG AAGT  AATA AATC AATG AATT
    ACAA ACAC ACAG ACAT  ACCA ACCC ACCG ACCT  ACGA ACGC ACGG ACGT  ACTA ACTC ACTG ACTT
    AGAA AGAC AGAG AGAT  AGCA AGCC AGCG AGCT  AGGA AGGC AGGG AGGT  AGTA AGTC AGTG AGTT
    ATAA ATAC ATAG ATAT  ATCA ATCC ATCG ATCT  ATGA ATGC ATGG ATGT  ATTA ATTC ATTG ATTT

    CAAA CAAC CAAG CAAT  CACA CACC CACG CACT  CAGA CAGC CAGG CAGT  CATA CATC CATG CATT
    CCAA CCAC CCAG CCAT  CCCA CCCC CCCG CCCT  CCGA CCGC CCGG CCGT  CCTA CCTC CCTG CCTT
    CGAA CGAC CGAG CGAT  CGCA CGCC CGCG CGCT  CGGA CGGC CGGG CGGT  CGTA CGTC CGTG CGTT
    CTAA CTAC CTAG CTAT  CTCA CTCC CTCG CTCT  CTGA CTGC CTGG CTGT  CTTA CTTC CTTG CTTT

    GAAA GAAC GAAG GAAT  GACA GACC GACG GACT  GAGA GAGC GAGG GAGT  GATA GATC GATG GATT
    GCAA GCAC GCAG GCAT  GCCA GCCC GCCG GCCT  GCGA GCGC GCGG GCGT  GCTA GCTC GCTG GCTT
    GGAA GGAC GGAG GGAT  GGCA GGCC GGCG GGCT  GGGA GGGC GGGG GGGT  GGTA GGTC GGTG GGTT
    GTAA GTAC GTAG GTAT  GTCA GTCC GTCG GTCT  GTGA GTGC GTGG GTGT  GTTA GTTC GTTG GTTT

    TAAA TAAC TAAG TAAT  TACA TACC TACG TACT  TAGA TAGC TAGG TAGT  TATA TATC TATG TATT
    TCAA TCAC TCAG TCAT  TCCA TCCC TCCG TCCT  TCGA TCGC TCGG TCGT  TCTA TCTC TCTG TCTT
    TGAA TGAC TGAG TGAT  TGCA TGCC TGCG TGCT  TGGA TGGC TGGG TGGT  TGTA TGTC TGTG TGTT
    TTAA TTAC TTAG TTAT  TTCA TTCC TTCG TTCT  TTGA TTGC TTGG TTGT  TTTA TTTC TTTG TTTT
"""


#############################################################################
#############################################################################
## Tetrad inference Class Object
#############################################################################
#############################################################################



class Tetrad(object):
    """
    The main tetrad object for storing data and checkpointing. It is 
    initialized with a name, and args to command line (e.g., sampling method, 
    starting tree, nboots, etc.). 
    """

    def __init__(self,
        name, 
        data=None,  
        workdir="analysis-tetrad",
        mapfile=None, 
        method='all', 
        guidetreefile=None, 
        nboots=0, 
        nquartets=0, 
        resolve=True, 
        initarr=True, 
        load=False,
        quiet=False,
        *args, 
        **kwargs):

        ## check additional arguments from kwargs including support
        ## for deprecated args like seqfile.
        self.kwargs = kwargs

        ## record whether we're in the CLI or API
        if kwargs.get("cli"):
            self._cli = True
        else:
            self._cli = False

        ## legacy support for 'seqfile' instead of 'data'
        if self.kwargs.get('seqfile'):
            data = self.kwargs.get('seqfile')

        ## name this assembly
        self.name = name
        self.dirs = os.path.abspath(os.path.expanduser(workdir))
        if not os.path.exists(self.dirs):
            os.mkdir(self.dirs)

        ## store default cluster information 
        self._ipcluster = {
            "cluster_id": "", 
            "profile": "default",
            "engines": "Local", 
            "quiet": 0, 
            "timeout": 60, 
            "cores": 0, 
            "threads" : 2,
            "pids": {},
            }

        ## Sampling method attributes (not yet implemented as params)
        self.params = Params()
        self.params.method = method
        self.params.nboots = nboots
        self.params.nquartets = nquartets

        ## private attributes
        self._chunksize = 0
        self._resolve = resolve

        ## store samples from the seqarray
        self.samples = []

        ## self.populations ## if we allow grouping samples
        ## (haven't done this yet)

        ## hdf5 data bases init and delete existing
        self.database = Params()
        self.database.input = os.path.join(self.dirs, self.name+".input.h5")
        self.database.output = os.path.join(self.dirs, self.name+".output.h5")        

        ## input files
        self.files = Params()
        self.files.data = data
        self.files.mapfile = mapfile
        self.files.guidetreefile = guidetreefile
        self.files.qdump = None
        self.files.stats = None #os.path.join(self.dirs, self.name+"_stats.txt")

        ## store tree file paths (init as None)
        self.trees = Params()
        self._tmp = None          ## the temporary qmc tree         
        self.trees.tree = None    #os.path.join(self.dirs, self.name+".full.tre")
        self.trees.cons = None    #os.path.join(self.dirs, self.name+".consensus.tre")
        self.trees.boots = None   #os.path.join(self.dirs, self.name+".boots")        
        self.trees.nhx = None     #os.path.join(self.dirs, self.name+".nhx.tre")     
        
        ## stats is written to os.path.join(self.dirs, self.name+".stats.txt")
        self.stats = Params()
        self.stats.n_quartets_sampled = self.params.nquartets
        #self.stats.prop_quartets_sampled = None

        ## checkpointing information
        self.checkpoint = Params()
        self.checkpoint.boots = 0
        self.checkpoint.arr = 0

        ## init the seq data and samples
        if load:
            self._load_json(self.name, self.dirs)
            self._parse_names()

        elif data:
            if initarr:
                self._init_seqarray(quiet=quiet)
                self._parse_names()
        else:
            raise IPyradWarningExit("must enter a data (sequence file) argument.")

        ## if quartets not entered then sample all
        total = n_choose_k(len(self.samples), 4)
        if self.params.method == "all":
            self.params.nquartets = total
        else:
            ## if you entered a number bigger than total, then use 'all'
            if int(self.params.nquartets) >= total:
                self.params.method = "all"
                self.params.nquartets = total
                print("nquartets > total: switching to method='all' ")
            ## if use entered nquartets...
            if not self.params.nquartets:
                raise IPyradWarningExit("must enter nquartets value w/ method='random'")
            
        

    def refresh(self):
        """ 
        Remove all existing results files and reinit the h5 arrays 
        so that the tetrad object is just like fresh from a CLI start.
        """

        ## clear any existing results files
        oldfiles = [self.files.qdump] + \
                    self.database.__dict__.values() + \
                    self.trees.__dict__.values()
        for oldfile in oldfiles:
            if oldfile:
                if os.path.exists(oldfile):
                    os.remove(oldfile)

        ## store old ipcluster info
        oldcluster = copy.deepcopy(self._ipcluster)

        ## reinit the tetrad object data.
        self.__init__(
            name=self.name, 
            data=self.files.data, 
            mapfile=self.files.mapfile,
            workdir=self.dirs,
            method=self.params.method,
            guidetreefile=self.files.guidetreefile,
            resolve=self._resolve, 
            nboots=self.params.nboots, 
            nquartets=self.params.nquartets, 
            initarr=True, 
            quiet=True,
            cli=self.kwargs.get("cli")
            )

        ## retain the same ipcluster info
        self._ipcluster = oldcluster



    def _parse_names(self):
        """ parse sample names from the sequence file"""
        self.samples = []
        with iter(open(self.files.data, 'r')) as infile:
            infile.next().strip().split()
            while 1:
                try:
                    self.samples.append(infile.next().split()[0])
                except StopIteration:
                    break



    def _init_seqarray(self, quiet=False):
        """ 
        Fills the seqarr with the full data set, and creates a bootsarr copy
        with the following modifications:

        1) converts "-" into "N"s, since they are similarly treated as missing. 
        2) randomly resolve ambiguities (RSKWYM)
        3) convert to uint8 for smaller memory load and faster computation
        """

        ## read in the data (seqfile)
        try:
            spath = open(self.files.data, 'r')
        except IOError:
            raise IPyradWarningExit(NO_SNP_FILE.format(self.files.data))
        line = spath.readline().strip().split()
        ntax = int(line[0])
        nbp = int(line[1])

        ## make a tmp seq array
        if not quiet:
            print("loading seq array [{} taxa x {} bp]".format(ntax, nbp))        
        tmpseq = np.zeros((ntax, nbp), dtype=np.uint8)
    
        ## create array storage for real seq and the tmp bootstrap seqarray
        with h5py.File(self.database.input, 'w') as io5:
            io5.create_dataset("seqarr", (ntax, nbp), dtype=np.uint8)
            io5.create_dataset("bootsarr", (ntax, nbp), dtype=np.uint8)
            io5.create_dataset("bootsmap", (nbp, 2), dtype=np.uint32)

            ## if there is a map file, load it into the bootsmap
            if self.files.mapfile:
                with open(self.files.mapfile, 'r') as inmap:
                    ## parse the map file from txt and save as dataset
                    maparr = np.genfromtxt(inmap, dtype=np.uint64)
                    io5["bootsmap"][:] = maparr[:, [0, 3]]

                    ## parse the span info from maparr and save to dataset
                    spans = np.zeros((maparr[-1, 0], 2), np.uint64)
                    spans = get_spans(maparr, spans)
                    io5.create_dataset("spans", data=spans)
                    if not quiet:
                        print("max unlinked SNPs per quartet (nloci): {}"\
                              .format(spans.shape[0]))
            else:
                io5["bootsmap"][:, 0] = np.arange(io5["bootsmap"].shape[0])

            ## fill the tmp array from the input phy
            for line, seq in enumerate(spath.readlines()):
                tmpseq[line] = np.array(list(seq.split()[-1])).view(np.uint8)

            ## convert '-' or '_' into 'N'
            tmpseq[tmpseq == 45] = 78
            tmpseq[tmpseq == 95] = 78            

            ## save array to disk so it can be easily accessed by slicing
            ## This unmodified array is used again later for sampling boots
            io5["seqarr"][:] = tmpseq

            ## resolve ambiguous IUPAC codes
            if self._resolve:
                tmpseq = resolve_ambigs(tmpseq)

            ## convert CATG bases to matrix indices
            tmpseq[tmpseq == 65] = 0
            tmpseq[tmpseq == 67] = 1
            tmpseq[tmpseq == 71] = 2
            tmpseq[tmpseq == 84] = 3

            ## save modified array to disk            
            io5["bootsarr"][:] = tmpseq

            ## memory cleanup
            #del tmpseq

            ## get initial array
            LOGGER.info("original seqarr \n %s", io5["seqarr"][:, :20])
            LOGGER.info("original bootsarr \n %s", io5["bootsarr"][:, :20])
            LOGGER.info("original bootsmap \n %s", io5["bootsmap"][:20, :])



    def _sample_bootseq_array(self):
        ## Takes the seqarray and re-samples columns and saves to bootsarr. 
        ## use 'r+' to read and write to existing array
        with h5py.File(self.database.input, 'r+') as io5:        
            ## load in the seqarr and maparr
            seqarr = io5["seqarr"][:]

            ## resample columns with replacement
            newarr = np.zeros(seqarr.shape, dtype=np.uint8)
            cols = np.random.randint(0, seqarr.shape[1], seqarr.shape[1])
            tmpseq = shuffle_cols(seqarr, newarr, cols)

            ## resolve ambiguous bases randomly. We do this each time so that
            ## we get different resolutions.
            if self._resolve:
                tmpseq = resolve_ambigs(tmpseq)
        
            ## convert CATG bases to matrix indices
            tmpseq[tmpseq == 65] = 0
            tmpseq[tmpseq == 67] = 1
            tmpseq[tmpseq == 71] = 2
            tmpseq[tmpseq == 84] = 3

            ## fill the boot array with a re-sampled phy w/ replacement
            io5["bootsarr"][:] = tmpseq
            del tmpseq



    def _sample_bootseq_array_map(self):
        ## Re-samples loci with replacement to fill the bootarr
        with h5py.File(self.database.input, 'r+') as io5:
            ## load the original data (seqarr and spans)
            seqarr = io5["seqarr"][:]
            spans = io5["spans"][:]            

            ## get size of the new locus re-samples array
            nloci = spans.shape[0]
            loci = np.random.choice(nloci, nloci)
            arrlen = get_shape(spans, loci)

            ## create a new bootsarr and maparr to fill
            del io5["bootsarr"]
            del io5["bootsmap"]
            newbarr = np.zeros((seqarr.shape[0], arrlen), dtype=np.uint8)
            newbmap = np.zeros((arrlen, 2), dtype=np.uint32)
            newbmap[:, 1] = np.arange(1, arrlen+1)
            
            ## fill the new arrays            
            tmpseq, tmpmap = fill_boot(seqarr, newbarr, newbmap, spans, loci)

            ## resolve ambiguous bases randomly. We do this each time so that
            ## we get different resolutions.
            if self._resolve:
                tmpseq = resolve_ambigs(tmpseq)

            ## convert CATG bases to matrix indices
            tmpseq[tmpseq == 65] = 0
            tmpseq[tmpseq == 67] = 1
            tmpseq[tmpseq == 71] = 2
            tmpseq[tmpseq == 84] = 3

            ## store data sets
            io5.create_dataset("bootsmap", data=tmpmap)
            io5.create_dataset("bootsarr", data=tmpseq)

            LOGGER.info("resampled bootsarr \n %s", io5["bootsarr"][:, :10])
            LOGGER.info("resampled bootsmap \n %s", io5["bootsmap"][:10, :])



    ## Functions to fill h5 with samples
    def _store_N_samples(self, ncpus):
        """ 
        Find all quartets of samples and store in a large array
        Create a chunk size for sampling from the array of quartets. 
        This should be relatively large so that we don't spend a lot of time 
        doing I/O, but small enough that jobs finish often for checkpointing.
        """
        breaks = 2
        if self.params.nquartets < 5000:
            breaks = 1
        if self.params.nquartets > 100000:
            breaks = 4
        if self.params.nquartets > 500000:
            breaks = 8

        ## chunk up the data
        self._chunksize = (self.params.nquartets // (breaks * ncpus) + \
                          (self.params.nquartets % (breaks * ncpus)))
        LOGGER.info("nquarts = %s, chunk = %s", self.params.nquartets, self._chunksize)

        ## 'samples' stores the indices of the quartet. 
        ## `quartets` stores the correct quartet in the order (1,2|3,4)
        ## `weights` stores the weight of the quartet in 'quartets'
        ## we gzip this for now, but check later if this has a big speed cost

        ## create h5 OUT empty arrays
        with h5py.File(self.database.output, 'w') as io5:
            io5.create_dataset("quartets", 
                               (self.params.nquartets, 4), 
                               dtype=np.uint16, 
                               chunks=(self._chunksize, 4))
            io5.create_dataset("qstats", 
                               (self.params.nquartets, 4), 
                               dtype=np.uint32, 
                               chunks=(self._chunksize, 4))
            io5.create_group("qboots")


        ## append to h5 IN array (which also has seqarray) and fill it
        with h5py.File(self.database.input, 'a') as io5:
            ## create data sets
            io5.create_dataset("samples", 
                               (self.params.nquartets, 4), 
                               dtype=np.uint16, 
                               chunks=(self._chunksize, 4),
                               compression='gzip')

            ## populate array with all possible quartets. This allows us to 
            ## sample from the total, and also to continue from a checkpoint
            qiter = itertools.combinations(xrange(len(self.samples)), 4)
            i = 0

            ## fill chunksize at a time for efficiency
            while i < self.params.nquartets:
                if self.params.method != "all":
                    ## grab the next random 1000
                    qiter = []
                    while len(qiter) < min(self._chunksize, io5["samples"].shape[0]):
                        qiter.append(
                            random_combination(range(len(self.samples)), 4))
                    dat = np.array(qiter)
                else:
                    ## grab the next ordered chunksize
                    dat = np.array(list(itertools.islice(qiter, self._chunksize)))

                ## store to h5 
                io5["samples"][i:i+self._chunksize] = dat[:io5["samples"].shape[0] - i]
                i += self._chunksize



    ## NOT YET READY FOR USE (TESTING)
    def _store_equal_samples(self, ncpus):
        """ 
        sample quartets evenly across splits of the starting tree, and fills
        in remaining samples with random quartet samples. Uses a hash dict to 
        not sample the same quartet twice, so for very large trees this can 
        take a few minutes to find millions of possible quartet samples. 
        """
        
        ## choose chunker for h5 arr
        breaks = 2
        if self.params.nquartets < 5000:
            breaks = 1
        if self.params.nquartets > 100000:
            breaks = 4
        if self.params.nquartets > 500000:
            breaks = 8

        self._chunksize = (self.params.nquartets // (breaks * ncpus) + \
                         (self.params.nquartets % (breaks * ncpus)))
        LOGGER.info("nquarts = %s, chunk = %s", self.params.nquartets, self._chunksize)

        ## create h5 OUT empty arrays
        with h5py.File(self.database.output, 'w') as io5:
            io5.create_dataset("quartets", 
                               (self.params.nquartets, 4), 
                               dtype=np.uint16, 
                               chunks=(self._chunksize, 4))
            io5.create_dataset("qstats", 
                               (self.params.nquartets, 4), 
                               dtype=np.uint32, 
                               chunks=(self._chunksize, 4))
            io5.create_group("qboots")
>>>>>>> 33a94c91


# takes the same input args as tetrad but only returns error message
except ImportError:

    class TetradMessage(object):
        """
        You must first install tetrad: 'conda install tetrad -c eaton-lab'
        """
        def __init__(self,
            name=None, 
            data=None,
            workdir="analysis-tetrad",
            nquartets=0, 
            nboots=0,
            load=False,
            save_invariants=False,
            *args, 
            **kwargs):    
            raise ImportError(MESSAGE)

    Tetrad = TetradMessage


MESSAGE = """
To run tetrad you must first install the tetrad package. 
Please run: 

  conda install tetrad -c eaton-lab
"""<|MERGE_RESOLUTION|>--- conflicted
+++ resolved
@@ -1,507 +1,8 @@
 #!/usr/bin/env python
 
 try:
-<<<<<<< HEAD
     from tetrad.tetrad import Tetrad as external_tetrad
     Tetrad = external_tetrad
-=======
-    try:
-        from toytree import etemini as ete3
-    except:
-        ## Failed to import toytree >= 0.1.17, try older version
-        ## when you have time go back and set attrubutes on toytrees
-        from toytree import ete3mini as ete3
-except ImportError:
-    raise IPyradWarningExit("""
-    Error: tetrad requires the dependency 'toytree', which we haven't yet
-    included in the ipyrad installation. For now, you can install toytree
-    using conda with the following command: 
-
-    conda install toytree -c eaton-lab
-    """)
-
-
-## TODO: print a warning on initial tree if a quartet has very little data
-## i.e., a pretty much empty 16x16 matrix, since its' gonna do poorly.
-
-## set the logger
-import logging
-LOGGER = logging.getLogger(__name__)
-
-## a reminder of the 16 x 16 matrix of site counts (The phylogenetic invariants). 
-PHYLO_INVARIANTS = """
-    AAAA AAAC AAAG AAAT  AACA AACC AACG AACT  AAGA AAGC AAGG AAGT  AATA AATC AATG AATT
-    ACAA ACAC ACAG ACAT  ACCA ACCC ACCG ACCT  ACGA ACGC ACGG ACGT  ACTA ACTC ACTG ACTT
-    AGAA AGAC AGAG AGAT  AGCA AGCC AGCG AGCT  AGGA AGGC AGGG AGGT  AGTA AGTC AGTG AGTT
-    ATAA ATAC ATAG ATAT  ATCA ATCC ATCG ATCT  ATGA ATGC ATGG ATGT  ATTA ATTC ATTG ATTT
-
-    CAAA CAAC CAAG CAAT  CACA CACC CACG CACT  CAGA CAGC CAGG CAGT  CATA CATC CATG CATT
-    CCAA CCAC CCAG CCAT  CCCA CCCC CCCG CCCT  CCGA CCGC CCGG CCGT  CCTA CCTC CCTG CCTT
-    CGAA CGAC CGAG CGAT  CGCA CGCC CGCG CGCT  CGGA CGGC CGGG CGGT  CGTA CGTC CGTG CGTT
-    CTAA CTAC CTAG CTAT  CTCA CTCC CTCG CTCT  CTGA CTGC CTGG CTGT  CTTA CTTC CTTG CTTT
-
-    GAAA GAAC GAAG GAAT  GACA GACC GACG GACT  GAGA GAGC GAGG GAGT  GATA GATC GATG GATT
-    GCAA GCAC GCAG GCAT  GCCA GCCC GCCG GCCT  GCGA GCGC GCGG GCGT  GCTA GCTC GCTG GCTT
-    GGAA GGAC GGAG GGAT  GGCA GGCC GGCG GGCT  GGGA GGGC GGGG GGGT  GGTA GGTC GGTG GGTT
-    GTAA GTAC GTAG GTAT  GTCA GTCC GTCG GTCT  GTGA GTGC GTGG GTGT  GTTA GTTC GTTG GTTT
-
-    TAAA TAAC TAAG TAAT  TACA TACC TACG TACT  TAGA TAGC TAGG TAGT  TATA TATC TATG TATT
-    TCAA TCAC TCAG TCAT  TCCA TCCC TCCG TCCT  TCGA TCGC TCGG TCGT  TCTA TCTC TCTG TCTT
-    TGAA TGAC TGAG TGAT  TGCA TGCC TGCG TGCT  TGGA TGGC TGGG TGGT  TGTA TGTC TGTG TGTT
-    TTAA TTAC TTAG TTAT  TTCA TTCC TTCG TTCT  TTGA TTGC TTGG TTGT  TTTA TTTC TTTG TTTT
-"""
-
-
-#############################################################################
-#############################################################################
-## Tetrad inference Class Object
-#############################################################################
-#############################################################################
-
-
-
-class Tetrad(object):
-    """
-    The main tetrad object for storing data and checkpointing. It is 
-    initialized with a name, and args to command line (e.g., sampling method, 
-    starting tree, nboots, etc.). 
-    """
-
-    def __init__(self,
-        name, 
-        data=None,  
-        workdir="analysis-tetrad",
-        mapfile=None, 
-        method='all', 
-        guidetreefile=None, 
-        nboots=0, 
-        nquartets=0, 
-        resolve=True, 
-        initarr=True, 
-        load=False,
-        quiet=False,
-        *args, 
-        **kwargs):
-
-        ## check additional arguments from kwargs including support
-        ## for deprecated args like seqfile.
-        self.kwargs = kwargs
-
-        ## record whether we're in the CLI or API
-        if kwargs.get("cli"):
-            self._cli = True
-        else:
-            self._cli = False
-
-        ## legacy support for 'seqfile' instead of 'data'
-        if self.kwargs.get('seqfile'):
-            data = self.kwargs.get('seqfile')
-
-        ## name this assembly
-        self.name = name
-        self.dirs = os.path.abspath(os.path.expanduser(workdir))
-        if not os.path.exists(self.dirs):
-            os.mkdir(self.dirs)
-
-        ## store default cluster information 
-        self._ipcluster = {
-            "cluster_id": "", 
-            "profile": "default",
-            "engines": "Local", 
-            "quiet": 0, 
-            "timeout": 60, 
-            "cores": 0, 
-            "threads" : 2,
-            "pids": {},
-            }
-
-        ## Sampling method attributes (not yet implemented as params)
-        self.params = Params()
-        self.params.method = method
-        self.params.nboots = nboots
-        self.params.nquartets = nquartets
-
-        ## private attributes
-        self._chunksize = 0
-        self._resolve = resolve
-
-        ## store samples from the seqarray
-        self.samples = []
-
-        ## self.populations ## if we allow grouping samples
-        ## (haven't done this yet)
-
-        ## hdf5 data bases init and delete existing
-        self.database = Params()
-        self.database.input = os.path.join(self.dirs, self.name+".input.h5")
-        self.database.output = os.path.join(self.dirs, self.name+".output.h5")        
-
-        ## input files
-        self.files = Params()
-        self.files.data = data
-        self.files.mapfile = mapfile
-        self.files.guidetreefile = guidetreefile
-        self.files.qdump = None
-        self.files.stats = None #os.path.join(self.dirs, self.name+"_stats.txt")
-
-        ## store tree file paths (init as None)
-        self.trees = Params()
-        self._tmp = None          ## the temporary qmc tree         
-        self.trees.tree = None    #os.path.join(self.dirs, self.name+".full.tre")
-        self.trees.cons = None    #os.path.join(self.dirs, self.name+".consensus.tre")
-        self.trees.boots = None   #os.path.join(self.dirs, self.name+".boots")        
-        self.trees.nhx = None     #os.path.join(self.dirs, self.name+".nhx.tre")     
-        
-        ## stats is written to os.path.join(self.dirs, self.name+".stats.txt")
-        self.stats = Params()
-        self.stats.n_quartets_sampled = self.params.nquartets
-        #self.stats.prop_quartets_sampled = None
-
-        ## checkpointing information
-        self.checkpoint = Params()
-        self.checkpoint.boots = 0
-        self.checkpoint.arr = 0
-
-        ## init the seq data and samples
-        if load:
-            self._load_json(self.name, self.dirs)
-            self._parse_names()
-
-        elif data:
-            if initarr:
-                self._init_seqarray(quiet=quiet)
-                self._parse_names()
-        else:
-            raise IPyradWarningExit("must enter a data (sequence file) argument.")
-
-        ## if quartets not entered then sample all
-        total = n_choose_k(len(self.samples), 4)
-        if self.params.method == "all":
-            self.params.nquartets = total
-        else:
-            ## if you entered a number bigger than total, then use 'all'
-            if int(self.params.nquartets) >= total:
-                self.params.method = "all"
-                self.params.nquartets = total
-                print("nquartets > total: switching to method='all' ")
-            ## if use entered nquartets...
-            if not self.params.nquartets:
-                raise IPyradWarningExit("must enter nquartets value w/ method='random'")
-            
-        
-
-    def refresh(self):
-        """ 
-        Remove all existing results files and reinit the h5 arrays 
-        so that the tetrad object is just like fresh from a CLI start.
-        """
-
-        ## clear any existing results files
-        oldfiles = [self.files.qdump] + \
-                    self.database.__dict__.values() + \
-                    self.trees.__dict__.values()
-        for oldfile in oldfiles:
-            if oldfile:
-                if os.path.exists(oldfile):
-                    os.remove(oldfile)
-
-        ## store old ipcluster info
-        oldcluster = copy.deepcopy(self._ipcluster)
-
-        ## reinit the tetrad object data.
-        self.__init__(
-            name=self.name, 
-            data=self.files.data, 
-            mapfile=self.files.mapfile,
-            workdir=self.dirs,
-            method=self.params.method,
-            guidetreefile=self.files.guidetreefile,
-            resolve=self._resolve, 
-            nboots=self.params.nboots, 
-            nquartets=self.params.nquartets, 
-            initarr=True, 
-            quiet=True,
-            cli=self.kwargs.get("cli")
-            )
-
-        ## retain the same ipcluster info
-        self._ipcluster = oldcluster
-
-
-
-    def _parse_names(self):
-        """ parse sample names from the sequence file"""
-        self.samples = []
-        with iter(open(self.files.data, 'r')) as infile:
-            infile.next().strip().split()
-            while 1:
-                try:
-                    self.samples.append(infile.next().split()[0])
-                except StopIteration:
-                    break
-
-
-
-    def _init_seqarray(self, quiet=False):
-        """ 
-        Fills the seqarr with the full data set, and creates a bootsarr copy
-        with the following modifications:
-
-        1) converts "-" into "N"s, since they are similarly treated as missing. 
-        2) randomly resolve ambiguities (RSKWYM)
-        3) convert to uint8 for smaller memory load and faster computation
-        """
-
-        ## read in the data (seqfile)
-        try:
-            spath = open(self.files.data, 'r')
-        except IOError:
-            raise IPyradWarningExit(NO_SNP_FILE.format(self.files.data))
-        line = spath.readline().strip().split()
-        ntax = int(line[0])
-        nbp = int(line[1])
-
-        ## make a tmp seq array
-        if not quiet:
-            print("loading seq array [{} taxa x {} bp]".format(ntax, nbp))        
-        tmpseq = np.zeros((ntax, nbp), dtype=np.uint8)
-    
-        ## create array storage for real seq and the tmp bootstrap seqarray
-        with h5py.File(self.database.input, 'w') as io5:
-            io5.create_dataset("seqarr", (ntax, nbp), dtype=np.uint8)
-            io5.create_dataset("bootsarr", (ntax, nbp), dtype=np.uint8)
-            io5.create_dataset("bootsmap", (nbp, 2), dtype=np.uint32)
-
-            ## if there is a map file, load it into the bootsmap
-            if self.files.mapfile:
-                with open(self.files.mapfile, 'r') as inmap:
-                    ## parse the map file from txt and save as dataset
-                    maparr = np.genfromtxt(inmap, dtype=np.uint64)
-                    io5["bootsmap"][:] = maparr[:, [0, 3]]
-
-                    ## parse the span info from maparr and save to dataset
-                    spans = np.zeros((maparr[-1, 0], 2), np.uint64)
-                    spans = get_spans(maparr, spans)
-                    io5.create_dataset("spans", data=spans)
-                    if not quiet:
-                        print("max unlinked SNPs per quartet (nloci): {}"\
-                              .format(spans.shape[0]))
-            else:
-                io5["bootsmap"][:, 0] = np.arange(io5["bootsmap"].shape[0])
-
-            ## fill the tmp array from the input phy
-            for line, seq in enumerate(spath.readlines()):
-                tmpseq[line] = np.array(list(seq.split()[-1])).view(np.uint8)
-
-            ## convert '-' or '_' into 'N'
-            tmpseq[tmpseq == 45] = 78
-            tmpseq[tmpseq == 95] = 78            
-
-            ## save array to disk so it can be easily accessed by slicing
-            ## This unmodified array is used again later for sampling boots
-            io5["seqarr"][:] = tmpseq
-
-            ## resolve ambiguous IUPAC codes
-            if self._resolve:
-                tmpseq = resolve_ambigs(tmpseq)
-
-            ## convert CATG bases to matrix indices
-            tmpseq[tmpseq == 65] = 0
-            tmpseq[tmpseq == 67] = 1
-            tmpseq[tmpseq == 71] = 2
-            tmpseq[tmpseq == 84] = 3
-
-            ## save modified array to disk            
-            io5["bootsarr"][:] = tmpseq
-
-            ## memory cleanup
-            #del tmpseq
-
-            ## get initial array
-            LOGGER.info("original seqarr \n %s", io5["seqarr"][:, :20])
-            LOGGER.info("original bootsarr \n %s", io5["bootsarr"][:, :20])
-            LOGGER.info("original bootsmap \n %s", io5["bootsmap"][:20, :])
-
-
-
-    def _sample_bootseq_array(self):
-        ## Takes the seqarray and re-samples columns and saves to bootsarr. 
-        ## use 'r+' to read and write to existing array
-        with h5py.File(self.database.input, 'r+') as io5:        
-            ## load in the seqarr and maparr
-            seqarr = io5["seqarr"][:]
-
-            ## resample columns with replacement
-            newarr = np.zeros(seqarr.shape, dtype=np.uint8)
-            cols = np.random.randint(0, seqarr.shape[1], seqarr.shape[1])
-            tmpseq = shuffle_cols(seqarr, newarr, cols)
-
-            ## resolve ambiguous bases randomly. We do this each time so that
-            ## we get different resolutions.
-            if self._resolve:
-                tmpseq = resolve_ambigs(tmpseq)
-        
-            ## convert CATG bases to matrix indices
-            tmpseq[tmpseq == 65] = 0
-            tmpseq[tmpseq == 67] = 1
-            tmpseq[tmpseq == 71] = 2
-            tmpseq[tmpseq == 84] = 3
-
-            ## fill the boot array with a re-sampled phy w/ replacement
-            io5["bootsarr"][:] = tmpseq
-            del tmpseq
-
-
-
-    def _sample_bootseq_array_map(self):
-        ## Re-samples loci with replacement to fill the bootarr
-        with h5py.File(self.database.input, 'r+') as io5:
-            ## load the original data (seqarr and spans)
-            seqarr = io5["seqarr"][:]
-            spans = io5["spans"][:]            
-
-            ## get size of the new locus re-samples array
-            nloci = spans.shape[0]
-            loci = np.random.choice(nloci, nloci)
-            arrlen = get_shape(spans, loci)
-
-            ## create a new bootsarr and maparr to fill
-            del io5["bootsarr"]
-            del io5["bootsmap"]
-            newbarr = np.zeros((seqarr.shape[0], arrlen), dtype=np.uint8)
-            newbmap = np.zeros((arrlen, 2), dtype=np.uint32)
-            newbmap[:, 1] = np.arange(1, arrlen+1)
-            
-            ## fill the new arrays            
-            tmpseq, tmpmap = fill_boot(seqarr, newbarr, newbmap, spans, loci)
-
-            ## resolve ambiguous bases randomly. We do this each time so that
-            ## we get different resolutions.
-            if self._resolve:
-                tmpseq = resolve_ambigs(tmpseq)
-
-            ## convert CATG bases to matrix indices
-            tmpseq[tmpseq == 65] = 0
-            tmpseq[tmpseq == 67] = 1
-            tmpseq[tmpseq == 71] = 2
-            tmpseq[tmpseq == 84] = 3
-
-            ## store data sets
-            io5.create_dataset("bootsmap", data=tmpmap)
-            io5.create_dataset("bootsarr", data=tmpseq)
-
-            LOGGER.info("resampled bootsarr \n %s", io5["bootsarr"][:, :10])
-            LOGGER.info("resampled bootsmap \n %s", io5["bootsmap"][:10, :])
-
-
-
-    ## Functions to fill h5 with samples
-    def _store_N_samples(self, ncpus):
-        """ 
-        Find all quartets of samples and store in a large array
-        Create a chunk size for sampling from the array of quartets. 
-        This should be relatively large so that we don't spend a lot of time 
-        doing I/O, but small enough that jobs finish often for checkpointing.
-        """
-        breaks = 2
-        if self.params.nquartets < 5000:
-            breaks = 1
-        if self.params.nquartets > 100000:
-            breaks = 4
-        if self.params.nquartets > 500000:
-            breaks = 8
-
-        ## chunk up the data
-        self._chunksize = (self.params.nquartets // (breaks * ncpus) + \
-                          (self.params.nquartets % (breaks * ncpus)))
-        LOGGER.info("nquarts = %s, chunk = %s", self.params.nquartets, self._chunksize)
-
-        ## 'samples' stores the indices of the quartet. 
-        ## `quartets` stores the correct quartet in the order (1,2|3,4)
-        ## `weights` stores the weight of the quartet in 'quartets'
-        ## we gzip this for now, but check later if this has a big speed cost
-
-        ## create h5 OUT empty arrays
-        with h5py.File(self.database.output, 'w') as io5:
-            io5.create_dataset("quartets", 
-                               (self.params.nquartets, 4), 
-                               dtype=np.uint16, 
-                               chunks=(self._chunksize, 4))
-            io5.create_dataset("qstats", 
-                               (self.params.nquartets, 4), 
-                               dtype=np.uint32, 
-                               chunks=(self._chunksize, 4))
-            io5.create_group("qboots")
-
-
-        ## append to h5 IN array (which also has seqarray) and fill it
-        with h5py.File(self.database.input, 'a') as io5:
-            ## create data sets
-            io5.create_dataset("samples", 
-                               (self.params.nquartets, 4), 
-                               dtype=np.uint16, 
-                               chunks=(self._chunksize, 4),
-                               compression='gzip')
-
-            ## populate array with all possible quartets. This allows us to 
-            ## sample from the total, and also to continue from a checkpoint
-            qiter = itertools.combinations(xrange(len(self.samples)), 4)
-            i = 0
-
-            ## fill chunksize at a time for efficiency
-            while i < self.params.nquartets:
-                if self.params.method != "all":
-                    ## grab the next random 1000
-                    qiter = []
-                    while len(qiter) < min(self._chunksize, io5["samples"].shape[0]):
-                        qiter.append(
-                            random_combination(range(len(self.samples)), 4))
-                    dat = np.array(qiter)
-                else:
-                    ## grab the next ordered chunksize
-                    dat = np.array(list(itertools.islice(qiter, self._chunksize)))
-
-                ## store to h5 
-                io5["samples"][i:i+self._chunksize] = dat[:io5["samples"].shape[0] - i]
-                i += self._chunksize
-
-
-
-    ## NOT YET READY FOR USE (TESTING)
-    def _store_equal_samples(self, ncpus):
-        """ 
-        sample quartets evenly across splits of the starting tree, and fills
-        in remaining samples with random quartet samples. Uses a hash dict to 
-        not sample the same quartet twice, so for very large trees this can 
-        take a few minutes to find millions of possible quartet samples. 
-        """
-        
-        ## choose chunker for h5 arr
-        breaks = 2
-        if self.params.nquartets < 5000:
-            breaks = 1
-        if self.params.nquartets > 100000:
-            breaks = 4
-        if self.params.nquartets > 500000:
-            breaks = 8
-
-        self._chunksize = (self.params.nquartets // (breaks * ncpus) + \
-                         (self.params.nquartets % (breaks * ncpus)))
-        LOGGER.info("nquarts = %s, chunk = %s", self.params.nquartets, self._chunksize)
-
-        ## create h5 OUT empty arrays
-        with h5py.File(self.database.output, 'w') as io5:
-            io5.create_dataset("quartets", 
-                               (self.params.nquartets, 4), 
-                               dtype=np.uint16, 
-                               chunks=(self._chunksize, 4))
-            io5.create_dataset("qstats", 
-                               (self.params.nquartets, 4), 
-                               dtype=np.uint32, 
-                               chunks=(self._chunksize, 4))
-            io5.create_group("qboots")
->>>>>>> 33a94c91
-
 
 # takes the same input args as tetrad but only returns error message
 except ImportError:
