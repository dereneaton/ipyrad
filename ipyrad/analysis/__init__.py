#!/usr/bin/env python

<<<<<<< HEAD
## version is the same as ipyrad
from ipyrad import __version__


## analysis tools will have a class object that is upper case, which is 
## called by a convenience function which is lower case, and has the 
## same name as the module (file), such that when we import the function
## it clobbers the file name as a import. 

from .baba import Baba as baba
from .tree import Tree as tree
from .bpp import bpp
from .tetrad import tetrad

#from ..plotting.baba_panel_plot import baba_panel_plot
#from ..plotting.tree_panel_plot import tree_panel_plot
#from ..plotting.share_panel_plot import share_panel_plot

#from .structure import structure
#from .treemix import treemix


#import tetrad.tetrad as tetrad #
#import baba.baba as baba
#import baba
#from .tetrad.tetrad import tetrad


=======
#from . import tetrad
#from . import baba
#from . import structure



## short cut to the Class objects
from .structure import structure
from .tetrad import Tetrad
>>>>>>> 3dd4daf5
<|MERGE_RESOLUTION|>--- conflicted
+++ resolved
@@ -1,6 +1,5 @@
 #!/usr/bin/env python
 
-<<<<<<< HEAD
 ## version is the same as ipyrad
 from ipyrad import __version__
 
@@ -14,29 +13,17 @@
 from .tree import Tree as tree
 from .bpp import bpp
 from .tetrad import tetrad
+from .structure import structure
+#from .treemix import treemix
 
 #from ..plotting.baba_panel_plot import baba_panel_plot
 #from ..plotting.tree_panel_plot import tree_panel_plot
 #from ..plotting.share_panel_plot import share_panel_plot
+#from .structure import structure
 
-#from .structure import structure
-#from .treemix import treemix
 
 
 #import tetrad.tetrad as tetrad #
 #import baba.baba as baba
 #import baba
 #from .tetrad.tetrad import tetrad
-
-
-=======
-#from . import tetrad
-#from . import baba
-#from . import structure
-
-
-
-## short cut to the Class objects
-from .structure import structure
-from .tetrad import Tetrad
->>>>>>> 3dd4daf5
