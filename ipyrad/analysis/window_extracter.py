--- conflicted
+++ resolved
@@ -362,21 +362,10 @@
             start = (int(self.start) if self.start else "")
             end = (int(self.end) if self.end else "")
             if isinstance(self._scaffold_idx, int):
-<<<<<<< HEAD
-                # Allow scaffold idxs to be int and don't force to set start/end
-                if self.end is None:
-                    self.name = "scaf{}".format(self._scaffold_idx)
-                else:
-                    self.name = "scaf{}-{}-{}".format(
-                        self._scaffold_idx,
-                        int(self.start),
-                        int(self.end)
-=======
                 self.name = "scaf{}-{}-{}".format(
                     self._scaffold_idx,
                     start,
                     end
->>>>>>> 5b22c8cf
                 )
             else:
                 self.name = "r{}".format(np.random.randint(0, 1e9))
