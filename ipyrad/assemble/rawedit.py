--- conflicted
+++ resolved
@@ -246,13 +246,6 @@
         cuts1, cuts2 = [ambigcutters(i) for i in \
                     data.paramsdict["restriction_overhang"]]
 
-<<<<<<< HEAD
-=======
-
-    #LOGGER.info("cutsites %s %s", cuts1, cuts2)
-    #LOGGER.info([i for i in data.paramsdict["restriction_overhang"]])
-
->>>>>>> aec41100
     ## get data slices as iterators and open file handles
     tups = sample.files.fastqs[0]
     fr1, fr2, io1, io2 = get_slice(tups, optim, num)
