--- conflicted
+++ resolved
@@ -962,12 +962,8 @@
                     else:
                         name = duo[0].strip()+"+"
                     seqs.append(name+"\n"+duo[1])
-<<<<<<< HEAD
                     #LOGGER.info("".join(seqs))
-            out.write("//\n//\n")
-=======
-#                    LOGGER.info("".join(seqs))
->>>>>>> edac1e53
+            #out.write("//\n//\n")
             out.write("".join(seqs))
             out.write("//\n//\n")
 
