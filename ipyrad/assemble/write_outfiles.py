#!/usr/bin/env python2.7

""" Apply filters and write output files. The basic body plan of this
code is as follows:
  * Read in the final aligned clusters file
  * Make sizeable chunks of loci
  * Distribute these chunks to parallel filters
  * Combine output of parallel filters into final loci file
  * Write out the output in full vcf format
"""

from __future__ import print_function

import h5py
import os
from ipyrad.file_conversion import *

import logging
LOGGER = logging.getLogger(__name__)

## List of all possible output formats. This is global because it's
## referenced by assembly.py and also paramsinfo. Easier to have it
## centralized.
OUTPUT_FORMATS = ['alleles', 'phy', 'nex', 'snps', 'vcf', 'usnps',
                  'str', 'geno', 'treemix', 'migrate', 'gphocs']


def run(data, samples, force, ipyclient):
    """ Check all samples requested have been clustered (state=6), 
    make output directory, then create the requested outfiles.
    """
    if any([i.stats.state <= 6 for i in samples]):
        print("  Step 7: Not all samples are aligned.")
        print("  Here are states for all the samples requested:")
        for i in samples:
            print("\t{}\t=\t{}".format(i.name, str(i.stats.state)))
        print("  All samples should be in state 6 for writing outfiles. "\
               +"Try rerunning step6()")
        ## TODO: Bail out here? Probably not good to write out data
        ## if all the requested samples don't exist.

    ## prepare dirs
    data.dirs.outfiles = os.path.join(data.dirs.working, "outfiles")
    if not os.path.exists(data.dirs.outfiles):
        os.mkdir(data.dirs.outfiles)

    LOGGER.info("Applying filters")
    ## Apply filters to supercatg and superhdf5 and write vcf
    filter_all_clusters( data, samples, ipyclient )

    LOGGER.info("Make .loci from filtered .vcf")
    ## Make .loci from the filtered vcf
    vcf2loci.make(data, samples, force)

    LOGGER.info("Convert .loci to all requested output file formats")
    ## Make all requested outfiles from the filtered .loci file
    make_outfiles(data, samples, force)


def filter_all_clusters( data, samples, ipyclient ):
    """ Read in the catclust.gz aligned clusters and the HDF5 supercatg
    database. Run through and filter each cluster

    Modelled on cluster_within.multi_muscle_align
    """
    ## create loadbalanced ipyclient
    lbview = ipyclient.load_balanced_view()

    ## Find optim cluster size
    ## TODO: Improve this, it's naive.
    optim = np.mean(data.stats["reads_consens"])/10

    ## Split dataset into chunks
    ## tmpnames holds the list of tmpfile names so we can rejoin them at the end
    tmpnames = []
    try:
        clustfile = os.path.join(data.dirs.consens, data.name+"_catclust.gz")
        with gzip.open(clustfile, 'rb') as clustio:

            ## write optim clusters to each tmp file
            inclusts = iter(clustio.read().strip().split("//\n//\n"))
            grabchunk = list(itertools.islice(inclusts, optim))
            while grabchunk:
                with tempfile.NamedTemporaryFile('w+b',
                                                 delete=False,
                                                 dir=data.dirs.outfiles,
                                                 prefix=data.name+"_",
                                                 suffix='.chunk') as out:
                    out.write("//\n//\n".join(grabchunk))
                tmpnames.append(out.name)
                grabchunk = list(itertools.islice(inclusts, optim))

        ## Distribute chunks to parallel filter processes

        ## create job queue
        submitted_args = []
        for fname in tmpnames:
            submitted_args.append([data, samples, fname])

        ## run filter_stacks on all tmp files            
        results = lbview.map_async(filter_stacks, submitted_args)
        results.get()

        ## Concatenate filtered tmp files into final vcf/loci
        outvcf = os.path.join(data.dirs.outfiles, data.name+".full.vcf")
        make_vcfheader(data, samples, outvcf)

        with open(outvcf, 'wb') as out:
            for fname in tmpnames:
                with open(fname) as infile:
                    out.write(infile.read())

    except Exception as inst:
        LOGGER.warn(inst)
        raise

    finally:
        ## still delete tmpfiles if job was interrupted
        for fname in tmpnames:
            if os.path.exists(fname):
                os.remove(fname)
        del lbview

def filter_stacks(data, samples, fname):
    """ Filter one chunk of stacks and write out .tmp vcf/loci files
    This function runs in parallel, reads in a chunk of the stacks of reads,
<<<<<<< HEAD
    applies user specified filters, and writes out a tmp vcf style file of 
    the results.
=======
    applies user specified filters, and writes out a tmp vcf style file of the results.

    The design of the filtering steps intentionally sacrifices some performance
    for an increase in readability, and extensibility. Calling multiple filter
    functions ends up running through the sequences per stack several times, 
    but I felt this design made more sense, and also will easily allow us to
    add more filters in the future.
>>>>>>> 1485c1ce
    """

    ## Read in chunk file
    try:
        with open(fname) as infile:
            loci = infile.read().split("//\n//\n")

    finally:
        pass

    ## Apply various filters
    loci = filter_excludes(data, loci)
    loci = filter_minsamp(data, loci)
    loci = filter_maxSNP(data, loci)
    loci = filter_maxhet(data, loci)
    loci = filter_maxindels(data, loci)

    ## Write out .tmp vcf
    print("wat. do stuff")

def filter_excludes(data, loci):
    """ Remove excludes and outgroups
    """
    ## Get all the samples to exclude
    excludes = data.paramsdict["excludes"] + data.paramsdict["outgroups"]

    for i, loc in enumerate(loci):
        ## Iterate over each individual/sequence in this locus
        seq = itertools.izip(*[iter(loc.split())]*2)

        ## Locus names are of the form "samplename_4532", so we split on the
        ## underscore and filter any elements in the excludes list
        loci[i] = filter(lambda x: x[0].split("_")[0] not in excludes, seq)

    return loci

def filter_minsamp(data, loci):
    """ Filter minimum # of samples per locus
    """
    ## TODO: Do we want to keep track of the number of filtered? How much
    ## info about filtered loci do we want?
    minsamp = data.paramsdict["minsamp"]
    
    for i, loc in enumerate(loci):
        seq = itertools.izip(*[iter(loc.split())]*2)
        nseqs = sum(1 for _ in seq)
        if minsamp < nseqs:
            loci[i] = []

    ## Filter out the empty lists left in the wake
    loci = filter(lambda x: x != [], loci)
    return loci

def filter_maxSNP(data, loci):
    """ Filter max # of SNPs per locus
    """
    # data.paramsdict["max_SNPs_locus"]

    return loci

def filter_maxhet(data, loci):
    """ Filter max shared heterozygosity per locus
    """

    # data.paramsdict["max_shared_heterozygosity"]

    return loci

def filter_maxindels(data, loci):
    """ Filter max # of indels per locus
    """
    # data.paramsdict["max_Indels_locus"]

    return loci


def loci_from_unfilteredvcf(data, samples, force):
    """ Read in the unfiltered vcf and supercatg from step6. Apply filters for
    coverage, heterozygosity, number of snps, etc. Write out .loci to output 
    directory """
    ## get unfiltered vcf handle
    unfiltered_vcf = os.path.join(data.dirs.consens, data.name+".vcf")

    supercatg = h5py.File(data.database, 'r')

    # Do filtering: max_shared_heterozygosity, minsamp, maxSNP, etc.
    finalfilter(data, samples, supercatg, unfiltered_vcf)

    ## Write out .loci
    locifile = os.path.join(data.dirs.outfiles, data.name+".loci")



def make_outfiles( data, samples, force ):
    """ Get desired formats from paramsdict and write files to outfiles directory """

    ## Read in the input .loci file that gets transformed into all output formats
    locifile = os.path.join( data.dirs.outfiles, data.name+".loci" )

    for filetype in data.paramsdict["output_formats"]:
        LOGGER.info( "Doing - ", filetype )

        # phy & nex come from loci2phynex
        if filetype in ["phy", "nex"]:
            filetype = "phynex"
        # All these file types come from loci2SNP
        elif filetype in ["snps", "usnps", "str", "geno"]:
            filetype = "SNP"

        ## Everything else has its own loci2*.py conversion file.
        ## Get the correct module for this filetype
        ## globals() here gets the module name, and then we can call
        ## the .make() function. This is a little tricky.
        format_module = globals()[ "loci2"+filetype ]

        ## do the call to make the new file format
        format_module.make( data, samples )


if __name__ == "__main__":
    import ipyrad as ip
#    TESTFILE = "/tmp/ipyrad-test/test-refseq.assembly"
#    TESTER = ip.load.load_assembly(TESTFILE)
    TESTER = ip.core.assembly.Assembly( "test" )
    TESTER.set_params( "output_formats", "vcf,snps" )
    TESTER.get_params()
    TESTER.set_params( "output_formats", "*" )
    TESTER.get_params()
    TESTER.step7()<|MERGE_RESOLUTION|>--- conflicted
+++ resolved
@@ -121,21 +121,18 @@
                 os.remove(fname)
         del lbview
 
+
 def filter_stacks(data, samples, fname):
     """ Filter one chunk of stacks and write out .tmp vcf/loci files
     This function runs in parallel, reads in a chunk of the stacks of reads,
-<<<<<<< HEAD
     applies user specified filters, and writes out a tmp vcf style file of 
     the results.
-=======
-    applies user specified filters, and writes out a tmp vcf style file of the results.
 
     The design of the filtering steps intentionally sacrifices some performance
     for an increase in readability, and extensibility. Calling multiple filter
     functions ends up running through the sequences per stack several times, 
     but I felt this design made more sense, and also will easily allow us to
     add more filters in the future.
->>>>>>> 1485c1ce
     """
 
     ## Read in chunk file
@@ -155,6 +152,8 @@
 
     ## Write out .tmp vcf
     print("wat. do stuff")
+
+    
 
 def filter_excludes(data, loci):
     """ Remove excludes and outgroups
