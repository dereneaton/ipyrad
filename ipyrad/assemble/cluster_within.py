--- conflicted
+++ resolved
@@ -121,19 +121,14 @@
     LOGGER.debug("aligning chunk %s", chunk)
 
     ## data are already chunked, read in the whole thing. 
-<<<<<<< HEAD
-    with open(chunk, 'rb') as infile:
-        clusts = infile.read().split("//\n//\n")
-
+    try:
+        with open(chunk, 'rb') as infile:
+            clusts = infile.read().split("//\n//\n")
+    except IOError:
+        LOGGER.error("Found chunk that doesn't exist - {}".format(chunk))
+        return 0
     ## if no clusters then this chunk was empty (there are few clusts)
     if not clusts[0]:
-=======
-    ## bail out if there is not a chunk file, means there were few clusts
-    try:
-        infile = open(chunk, 'rb')
-    except IOError:
-        LOGGER.debug("Found chunk that doesn't exist - {}".format(chunk))
->>>>>>> 141c0913
         return 0
 
     ## storage and a counter for discarded clusters due to poor alignment
@@ -152,18 +147,8 @@
         names = [j+str(i) for i, j in enumerate(names)]
 
         ## don't bother aligning singletons
-<<<<<<< HEAD
         if len(names) == 1:
             stack = ["{}\n{}".format(names[0], seqs[0])]
-=======
-        elif len(names) <= 1:
-            try:
-                if names:
-                    stack = [names[0]+"\n"+seqs[0]]
-            except IndexError as inst:
-                ## Protect against malformed elements. Just ignore them.
-                pass
->>>>>>> 141c0913
         else:
             ## split seqs if paired end seqs
             try:
@@ -389,7 +374,6 @@
             if int(ind) <= maxindels:                
                 fseqs.append(">{}{}\n{}".format(hit, ori, seq))
             else:
-<<<<<<< HEAD
                 LOGGER.info("filtered by maxindels: %s %s", ind, seq)
 
     ## write whatever is left over to the clusts file
@@ -428,62 +412,6 @@
     ## close the file handle
     clustsout.close()
     del alldereps
-=======
-                revseq = comp(hits[values[i][0]][1][::-1])
-                if inserts < 6:
-                    seq.append(values[i][0].strip()+"-\n"+revseq)
-                else:
-                    LOGGER.info("exc indbld: %s %s", inserts, revseq)
-
-        seqslist.append("\n".join(seq))
-        #if count % 1000:
-        #    clustfile.write("\n//\n//\n".join(seqslist)+"\n")
-        #    seqslist = []
-        #    count = 0
-
-    ## This will get skipped but the part below assumes there is already
-    ## at least one seq in the file (prepends the // sep)
-    if seqslist and udic:
-        clustfile.write("\n//\n//\n".join(seqslist)+"\n")
-
-    ## make Dict. from seeds (_temp files) 
-    iotemp = open(htempfile, 'rb')
-    invars = itertools.izip(*[iter(iotemp)]*2)
-    seedsdic = {k:v for (k, v) in invars}  
-    iotemp.close()
-
-    ## create a set for keys in I not in seedsdic
-    set1 = set(seedsdic.keys())   ## htemp file (no hits) seeds
-    set2 = set(udic.keys())       ## utemp file (with hits) seeds
-    diff = set1.difference(set2)  ## seeds in 'temp not matched to in 'u
-    if diff:
-        ## if udic is empty then this writes a blank line to the top of the file
-        ## and messes up writing the final clustS.gz. We correct for it below.
-        for i in list(diff):
-            clustfile.write("//\n//\n"+i.strip()+"*\n"+hits[i][1]+'\n')
-    #clustfile.write("//\n//\n\n")
-
-    clustfile.close()
-
-    ## Test for malformed clust.gz file or else downstream gets messed up
-    ## Samples w/ empty udic produce files with leading // //, so we remove them
-    ## This function is responsible for making sure everything that it 
-    ## produces is uniform, so this block of code is annoying, but necessary
-    dat = ''
-    with gzip.open(clustfile.name, 'r+') as clusts:
-        if "//" in clusts.readline():
-            ## Pop the next // and write all the data back
-            clusts.readline()
-            dat = clusts.read()
-    if dat:
-        with gzip.open(clustfile.name, 'w+') as clusts:
-                clusts.write(dat)
-
-    del dereps
-    del userout
-    del udic
-    del seedsdic
->>>>>>> 141c0913
 
 
 
@@ -1007,27 +935,14 @@
         strand = "both"    
 
     ## do dereplication with vsearch
-<<<<<<< HEAD
     cmd = [ipyrad.bins.vsearch,
             "-derep_fulllength", infile, 
             "-strand", strand,
             "-output", outfile,
             "-threads", str(1),
             "-fasta_width", str(0),
-            "-fastq_qmax", "100",
+            "-fastq_qmax", "1000",
             "-sizeout"]
-=======
-    ## --fastq_qmax sets the max phred q score to 1000 (arbitrarily high)
-    ## just don't filter on max qscore
-    cmd = ipyrad.bins.vsearch\
-         +" -derep_fulllength "+infile\
-         +reverse \
-         +" -output "+outfile\
-         +" -sizeout " \
-         +" -threads 1 "\
-         +" -fasta_width 0"\
-         +" --fastq_qmax 1000"
->>>>>>> 141c0913
     LOGGER.info(cmd)
 
     ## run vsearch
