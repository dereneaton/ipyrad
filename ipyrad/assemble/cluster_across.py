#!/usr/bin/env python2

""" cluster across samples using vsearch with options for
    hierarchical clustering """

from __future__ import print_function
# pylint: disable=E1101
# pylint: disable=E1103
# pylint: disable=W0212
# pylint: disable=W0142
# pylint: disable=C0301
# pylint: disable=R0914
# pylint: disable=R0915

import os
import pty
import gzip
import glob
import h5py
import time
import numba
import shutil
import random
import select
import datetime
import itertools
import numpy as np
import dask.array as da
import ipyrad
<<<<<<< HEAD
from ipyrad.assemble.util import IPyradWarningExit, progressbar, clustdealer
#from ipyrad.assemble.cluster_within import muscle_call, parsemuscle
=======
from ipyrad.assemble.util import IPyradWarningExit, progressbar, clustdealer, fullcomp
from ipyrad.assemble.cluster_within import muscle_call, parsemuscle
>>>>>>> d1d4eb4e

try:
    import subprocess32 as sps
except ImportError:
    import subprocess as sps


import logging
LOGGER = logging.getLogger(__name__)



## a replacement for muscle_align_across that uses persistent popen
def persistent_popen_align3(data, samples, chunk):
    """  notes """

    ## data are already chunked, read in the whole thing
    with open(chunk, 'rb') as infile:
        clusts = infile.read().split("//\n//\n")[:-1]    

    ## snames to ensure sorted order
    samples.sort(key=lambda x: x.name)
    snames = [sample.name for sample in samples]

    ## make a tmparr to store metadata (this can get huge, consider using h5)
    maxlen = data._hackersonly["max_fragment_length"] + 20
    indels = np.zeros((len(samples), len(clusts), maxlen), dtype=np.bool_)
    duples = np.zeros(len(clusts), dtype=np.bool_)

    ## create a persistent shell for running muscle in. 
    proc = sps.Popen(["bash"], 
                    stdin=sps.PIPE, 
                    stdout=sps.PIPE, 
                    universal_newlines=True)

    ## iterate over clusters until finished
    allstack = []
    #istack = []    
    for ldx in xrange(len(clusts)):
        ## new alignment string for read1s and read2s
        aligned = []
        istack = []
        lines = clusts[ldx].strip().split("\n")
        names = lines[::2]
        seqs = lines[1::2]        
        align1 = ""
        align2 = ""

        ## we don't allow seeds with no hits to make it here, currently
        #if len(names) == 1:
        #    aligned.append(clusts[ldx].replace(">", "").strip())

        ## find duplicates and skip aligning but keep it for downstream.
        if len(names) != len(set([x.rsplit("_", 1)[0] for x in names])):
            duples[ldx] = 1
            istack = ["{}\n{}".format(i[1:], j) for i, j in zip(names, seqs)]
            #aligned.append(clusts[ldx].replace(">", "").strip())
        
        else:
            ## append counter to names because muscle doesn't retain order
            names = [">{};*{}".format(j[1:], i) for i, j in enumerate(names)]

            try:
                ## try to split names on nnnn splitter
                clust1, clust2 = zip(*[i.split("nnnn") for i in seqs])

                ## make back into strings
                cl1 = "\n".join(itertools.chain(*zip(names, clust1)))
                cl2 = "\n".join(itertools.chain(*zip(names, clust2)))

                ## store allele (lowercase) info
                shape = (len(seqs), max([len(i) for i in seqs]))
                arrseqs = np.zeros(shape, dtype="S1")
                for row in range(arrseqs.shape[0]):
                    seqsrow = seqs[row]
                    arrseqs[row, :len(seqsrow)] = list(seqsrow)
                amask = np.char.islower(arrseqs)
                save_alleles = np.any(amask)

                ## send align1 to the bash shell
                ## TODO: check for pipe-overflow here and use files for i/o                
                cmd1 = "echo -e '{}' | {} -quiet -in - ; echo {}"\
                       .format(cl1, ipyrad.bins.muscle, "//")
                print(cmd1, file=proc.stdin)

                ## read the stdout by line until splitter is reached
                for line in iter(proc.stdout.readline, "//\n"):
                    align1 += line

                ## send align2 to the bash shell
                ## TODO: check for pipe-overflow here and use files for i/o                
                cmd2 = "echo -e '{}' | {} -quiet -in - ; echo {}"\
                       .format(cl2, ipyrad.bins.muscle, "//")
                print(cmd2, file=proc.stdin)

                ## read the stdout by line until splitter is reached
                for line in iter(proc.stdout.readline, "//\n"):
                    align2 += line

                ## join the aligned read1 and read2 and ensure name order match
                la1 = align1[1:].split("\n>")
                la2 = align2[1:].split("\n>")
                dalign1 = dict([i.split("\n", 1) for i in la1])
                dalign2 = dict([i.split("\n", 1) for i in la2])
                keys = sorted(dalign1.keys(), key=DEREP)
                keys2 = sorted(dalign2.keys(), key=DEREP)

                ## Make sure R1 and R2 actually exist for each sample. If not
                ## bail out of this cluster.
                if not len(keys) == len(keys2):
                    LOGGER.error("R1 and R2 results differ in length: "\
                                    + "\nR1 - {}\nR2 - {}".format(keys, keys2))
                    continue

                ## impute allele (lowercase) info back into alignments
                for kidx, key in enumerate(keys):
                    concatseq = dalign1[key].replace("\n", "")+\
                                "nnnn"+dalign2[key].replace("\n", "")

                    ## impute alleles
                    if save_alleles:
                        newmask = np.zeros(len(concatseq), dtype=np.bool_)                        
                        ## check for indels and impute to amask
                        indidx = np.where(np.array(list(concatseq)) == "-")[0]
                        if any(indidx):
                            allrows = np.arange(amask.shape[1])
                            mask = np.ones(allrows.shape[0], dtype=np.bool_)
                            for idx in indidx:
                                if idx < mask.shape[0]:
                                    mask[idx] = False
                            not_idx = allrows[mask == 1]
                            ## fill in new data into all other spots
                            newmask[not_idx] = amask[kidx, :not_idx.shape[0]]
                        else:
                            newmask = amask[kidx]
                        
                        ## lower the alleles
                        concatarr = np.array(list(concatseq))
                        concatarr[newmask] = np.char.lower(concatarr[newmask])
                        concatseq = concatarr.tostring()
                        #LOGGER.info(concatseq)
                        
                    ## fill list with aligned data
                    aligned.append("{}\n{}".format(key, concatseq))

                ## put into a dict for writing to file
                #aligned = []
                #for key in keys:
                #    aligned.append("\n".join(
                #        [key, 
                #         dalign1[key].replace("\n", "")+"nnnn"+\
                #         dalign2[key].replace("\n", "")]))

            except ValueError:
                ## make back into strings
                cl1 = "\n".join(["\n".join(i) for i in zip(names, seqs)])                

                ## store allele (lowercase) info
                shape = (len(seqs), max([len(i) for i in seqs]))
                arrseqs = np.zeros(shape, dtype="S1")
                for row in range(arrseqs.shape[0]):
                    seqsrow = seqs[row]
                    arrseqs[row, :len(seqsrow)] = list(seqsrow)
                amask = np.char.islower(arrseqs)
                save_alleles = np.any(amask)

                ## send align1 to the bash shell (TODO: check for pipe-overflow)
                cmd1 = "echo -e '{}' | {} -quiet -in - ; echo {}"\
                       .format(cl1, ipyrad.bins.muscle, "//")
                print(cmd1, file=proc.stdin)

                ## read the stdout by line until splitter is reached
                for line in iter(proc.stdout.readline, "//\n"):
                    align1 += line

                ## ensure name order match
                la1 = align1[1:].split("\n>")
                dalign1 = dict([i.split("\n", 1) for i in la1])
                keys = sorted(dalign1.keys(), key=DEREP)

                ## put into dict for writing to file
                for kidx, key in enumerate(keys):
                    concatseq = dalign1[key].replace("\n", "")
                    ## impute alleles
                    if save_alleles:
                        newmask = np.zeros(len(concatseq), dtype=np.bool_)                        
                        ## check for indels and impute to amask
                        indidx = np.where(np.array(list(concatseq)) == "-")[0]
                        if any(indidx):
                            allrows = np.arange(amask.shape[1])
                            mask = np.ones(allrows.shape[0], dtype=np.bool_)
                            for idx in indidx:
                                if idx < mask.shape[0]:
                                    mask[idx] = False
                            not_idx = allrows[mask == 1]
                            ## fill in new data into all other spots
                            newmask[not_idx] = amask[kidx, :not_idx.shape[0]]
                        else:
                            newmask = amask[kidx]
                        
                        ## lower the alleles
                        concatarr = np.array(list(concatseq))
                        concatarr[newmask] = np.char.lower(concatarr[newmask])
                        concatseq = concatarr.tostring()

                    ## fill list with aligned data
                    aligned.append("{}\n{}".format(key, concatseq))
                ## put aligned locus in list
                #aligned.append("\n".join(inner_aligned))

            ## enforce maxlen on aligned seqs
            aseqs = np.vstack([list(i.split("\n")[1]) for i in aligned])
            LOGGER.info("\naseqs here: %s", aseqs)

            ## index names by snames order
            sidxs = [snames.index(key.rsplit("_", 1)[0]) for key in keys]
            thislen = min(maxlen, aseqs.shape[1])
            for idx in xrange(aseqs.shape[0]):
                ## enter into stack
                newn = aligned[idx].split(";", 1)[0]
                #newn = key[idx].split(";", 1)[0]
                istack.append("{}\n{}".format(newn, aseqs[idx, :thislen].tostring()))
                ## name index in sorted list (indels order)
                sidx = sidxs[idx]
                indels[sidx, ldx, :thislen] = aseqs[idx, :thislen] == "-"

        if istack:
            allstack.append("\n".join(istack))
            LOGGER.debug("\n\nSTACK (%s)\n%s\n", duples[ldx], "\n".join(istack))

    ## cleanup
    proc.stdout.close()
    if proc.stderr:
        proc.stderr.close()
    proc.stdin.close()
    proc.wait()

    #LOGGER.info("\n\nALLSTACK %s\n", "\n".join(i) for i in allstack[:5]])

    ## write to file after
    odx = chunk.rsplit("_")[-1]
    alignfile = os.path.join(data.tmpdir, "align_{}.fa".format(odx))
    with open(alignfile, 'wb') as outfile:
        outfile.write("\n//\n//\n".join(allstack)+"\n")
        os.remove(chunk)

    ## save indels array to tmp dir
    ifile = os.path.join(data.tmpdir, "indels_{}.tmp.npy".format(odx))
    np.save(ifile, indels)
    dfile = os.path.join(data.tmpdir, "duples_{}.tmp.npy".format(odx))
    np.save(dfile, duples)



DEREP = lambda x: int(x.split(";")[-1][1:])


def multi_muscle_align(data, samples, clustbits, ipyclient):
    """
    Sends the cluster bits to nprocessors for muscle alignment. They return
    with indel.h5 handles to be concatenated into a joint h5.
    """
    LOGGER.info("starting alignments")

    ## get client
    lbview = ipyclient.load_balanced_view()
    start = time.time()
    elapsed = datetime.timedelta(seconds=int(time.time()-start))
    progressbar(20, 0, " aligning clusters     | {} | s6 |".format(elapsed))

    ## submit clustbits as jobs to engines
    jobs = {}
    for idx in xrange(len(clustbits)):
        args = [data, samples, clustbits[idx]]
        jobs[idx] = lbview.apply(persistent_popen_align3, *args)
        #jobs[idx] = lbview.apply(muscle_align_across, *args)
    allwait = len(jobs)
    elapsed = datetime.timedelta(seconds=int(time.time()-start))
    progressbar(20, 0, " aligning clusters     | {} | s6 |".format(elapsed))

    ## print progress while bits are aligning
    while 1:
        finished = [i.ready() for i in jobs.values()]
        fwait = sum(finished)
        elapsed = datetime.timedelta(seconds=int(time.time()-start))
        progressbar(allwait, fwait,
                    " aligning clusters     | {} | s6 |".format(elapsed))
        time.sleep(0.1)
        if all(finished):
            break

    ## check for errors in muscle_align_across
    keys = jobs.keys()
    for idx in keys:
        if not jobs[idx].successful():
            LOGGER.error("error in persistent_popen_align %s", jobs[idx].exception())
            raise IPyradWarningExit("error in step 6 {}".format(jobs[idx].exception()))
        del jobs[idx]
    print("")



def concatclusts(outhandle, alignbits):
    """ concatenates sorted aligned cluster tmpfiles and removes them."""
    with gzip.open(outhandle, 'wb') as out:
        for fname in alignbits:
            with open(fname) as infile:
                out.write(infile.read()+"//\n//\n")
            #os.remove(fname)



def build_indels(data, samples, ipyclient):
    """
    Builds the indels array and catclust.gz file from the aligned clusters.
    Building catclust is very fast. Entering indels into h5 array is a bit
    slow but can probably be sped up. (todo).
    NOT currently parallelized.
    """

    start = time.time()
    elapsed = datetime.timedelta(seconds=int(time.time()-start))
    printstr = " database indels       | {} | s6 |"
    progressbar(100, 0, printstr.format(elapsed))

    ## get file handles
    indelfiles = glob.glob(os.path.join(data.tmpdir, "indels_*.tmp.npy"))
    alignbits = glob.glob(os.path.join(data.tmpdir, "align_*.fa"))

    ## sort into input order by chunk names
    indelfiles.sort(key=lambda x: int(x.rsplit("_", 1)[-1][:-8]))
    alignbits.sort(key=lambda x: int(x.rsplit("_", 1)[-1][:-3]))
    LOGGER.info("indelfiles %s", indelfiles)
    LOGGER.info("alignbits %s", alignbits)
    chunksize = int(indelfiles[0].rsplit("_", 1)[-1][:-8])

    ## concatenate finished seq clusters into a tmp file
    outhandle = os.path.join(data.dirs.consens, data.name+"_catclust.gz")
    async = ipyclient[0].apply(concatclusts, *(outhandle, alignbits))
    while not async.ready():
        elapsed = datetime.timedelta(seconds=int(time.time()-start))
        progressbar(len(alignbits), 0, printstr.format(elapsed))
        time.sleep(0.1)

    ## get dims for full indel array
    maxlen = data._hackersonly["max_fragment_length"] + 20
    LOGGER.info("maxlen inside build is %s", maxlen)

    ## INIT TEMP INDEL ARRAY
    ## build an indel array for ALL loci in cat.clust.gz,
    ## chunked so that individual samples can be pulled out
    ipath = os.path.join(data.dirs.consens, data.name+".tmp.indels")
    with h5py.File(ipath, 'w') as io5:
        iset = io5.create_dataset(
            "indels",
            shape=(len(samples), data.nloci, maxlen),
            dtype=np.bool_,
            chunks=(1, chunksize, maxlen))

        ## again make sure names are ordered right
        samples.sort(key=lambda x: x.name)

        #iset.attrs["chunksize"] = (1, data.nloci, maxlen)
        iset.attrs["samples"] = [i.name for i in samples]

        ## enter all tmpindel arrays into full indel array
        done = 0
        init = 0
        for indf in indelfiles:
            end = int(indf.rsplit("_", 1)[-1][:-8])
            inarr = np.load(indf)
            LOGGER.info('inarr shape %s', inarr.shape)
            LOGGER.info('iset shape %s', iset.shape)
            iset[:, init:end, :] = inarr[:, :end-init]
            init += end-init
            done += 1
            #os.remove(indf)

            ## continued progress bar from multi_muscle_align
            elapsed = datetime.timedelta(seconds=int(time.time()-start))
            progressbar(len(alignbits), done, printstr.format(elapsed))

    elapsed = datetime.timedelta(seconds=int(time.time()-start))
    progressbar(100, 100, printstr.format(elapsed))
    print("")



def cluster(data, noreverse):
    """
    Calls vsearch for clustering across samples.
    """

    ## input and output file handles
    cathaplos = os.path.join(data.dirs.consens, data.name+"_catshuf.tmp")
    uhaplos = os.path.join(data.dirs.consens, data.name+".utemp")
    hhaplos = os.path.join(data.dirs.consens, data.name+".htemp")
    logfile = os.path.join(data.dirs.consens, "s6_cluster_stats.txt")

    ## parameters that vary by datatype
    ## (too low of cov values yield too many poor alignments)
    strand = "plus"
    cov = 0.75    ##0.90
    if data.paramsdict["datatype"] == "gbs":
        strand = "both"
        cov = 0.60
    elif data.paramsdict["datatype"] == "pairgbs":
        strand = "both"
        cov = 0.75   ##0.90

    ## get call string. Thread=0 means all (default) but we may want to set
    ## an upper limit otherwise threads=60 could clobber RAM on large dsets.
    ## old userfield: -userfields query+target+id+gaps+qstrand+qcov" \
    cmd = [ipyrad.bins.vsearch,
           "-cluster_smallmem", cathaplos,
           "-strand", strand,
           "-query_cov", str(cov),
           "-minsl", str(0.5),
           "-id", str(data.paramsdict["clust_threshold"]),
           "-userout", uhaplos,
           "-notmatched", hhaplos,
           "-userfields", "query+target+qstrand",
           "-maxaccepts", "1",
           "-maxrejects", "0",
           "-fasta_width", "0",
           "-threads", "0",
           "-fulldp",
           "-usersort",
           "-log", logfile]

    ## override reverse clustering option
    if noreverse:
        strand = "plus"  # -leftjust "
        print(noreverse, "not performing reverse complement clustering")

    try:
        LOGGER.info(cmd)
        start = time.time()

        (dog, owner) = pty.openpty()
        proc = sps.Popen(cmd, stdout=owner, stderr=owner, close_fds=True)
                                     
        done = 0
        while 1:
            #dat = os.read(dog, 80192)
            isdat, _, _ = select.select([dog], [], [], 0)
            if isdat:
                dat = os.read(dog, 80192)
            else:
                dat = ""

            if "Clustering" in dat:
                try:
                    done = int(dat.split()[-1][:-1])
                ## may raise value error when it gets to the end
                except ValueError:
                    pass

            ## break if done
            ## catches end chunk of printing if clustering went really fast
            elif "Clusters:" in dat:
                LOGGER.info("ended vsearch tracking loop")
                break
            else:
                time.sleep(0.1)
            ## print progress
            elapsed = datetime.timedelta(seconds=int(time.time()-start))
            progressbar(100, done,
                " clustering across     | {} | s6 |".format(elapsed))

        ## another catcher to let vsearch cleanup after clustering is done
        proc.wait()
        elapsed = datetime.timedelta(seconds=int(time.time()-start))
        progressbar(100, 100,
                    " clustering across     | {} | s6 |".format(elapsed))

    except sps.CalledProcessError as inst:
        raise IPyradWarningExit("""
        Error in vsearch: \n{}\n{}""".format(inst, sps.STDOUT))
    except OSError as inst:
        raise IPyradWarningExit("""
        Failed to allocate pty: \n{}""".format(inst))

    finally:
        ## progress bar
        elapsed = datetime.timedelta(seconds=int(time.time()-start))
        progressbar(100, 100, " clustering across     | {} | s6 |".format(elapsed))
        #if data._headers:
        print("")
        data.stats_files.s6 = logfile
        ## cleanup processes
        del proc, dog, owner



def build_h5_array(data, samples, ipyclient):
    """
    Sets up all of the h5 arrays that we will fill. 
    The catg array of prefiltered loci  is 4-dimensional (Big), so one big 
    array would overload memory, we need to fill it in slices. 
    This will be done in multicat (singlecat) and fill_superseqs.
    """

    ## sort to ensure samples will be in alphabetical order, tho they should be.
    samples.sort(key=lambda x: x.name)

    ## get maxlen dim
    maxlen = data._hackersonly["max_fragment_length"] + 20
    LOGGER.info("maxlen inside build_h5_array is %s", maxlen)

    ## open new h5 handle
    data.clust_database = os.path.join(data.dirs.consens, data.name+".clust.hdf5")
    io5 = h5py.File(data.clust_database, 'w')

    ## chunk to approximately 2 chunks per core
    chunks = ((data.nloci // (data.cpus*2)) + (data.nloci % (data.cpus*2)))

    ## Number of elements in hdf5 chunk may not exceed 500MB
    ## This is probably not actually optimal, to have such
    ## enormous chunk sizes, could probably explore efficiency
    ## of smaller chunk sizes on very very large datasets
    chunklen = chunks * len(samples) * maxlen * 4
    while chunklen > int(500e6):
        chunks = (chunks // 2) + (chunks % 2)
        chunklen = chunks * len(samples) * maxlen * 4
    LOGGER.info("chunks in build_h5_array: %s", chunks)

    data.chunks = chunks
    LOGGER.info("data.nloci is %s", data.nloci)
    LOGGER.info("chunks is %s", data.chunks)

    ## INIT FULL CATG ARRAY
    ## store catgs with a .10 loci chunk size
    supercatg = io5.create_dataset("catgs", (data.nloci, len(samples), maxlen, 4),
                                    dtype=np.uint32,
                                    chunks=(chunks, 1, maxlen, 4),
                                    compression="gzip")
    superseqs = io5.create_dataset("seqs", (data.nloci, len(samples), maxlen),
                                    dtype="|S1",
                                    #dtype=np.uint8,
                                    chunks=(chunks, len(samples), maxlen),
                                    compression='gzip')
    superalls = io5.create_dataset("nalleles", (data.nloci, len(samples)),
                                    dtype=np.uint8,
                                    chunks=(chunks, len(samples)),
                                    compression="gzip")
    #superchroms = io5.create_dataset("chroms", (data.nloci, len(samples)),
    #                                dtype=h5py.special_dtype(vlen=bytes),
    #                                chunks=(chunks, len(samples)),
    #                                compression="gzip")
    superchroms = io5.create_dataset("chroms", (data.nloci, 3), 
                                     dtype=np.int64, 
                                     chunks=(chunks, 3),
                                     compression="gzip")

    ## allele count storage
    supercatg.attrs["chunksize"] = (chunks, 1, maxlen, 4)
    supercatg.attrs["samples"] = [i.name for i in samples]
    superseqs.attrs["chunksize"] = (chunks, len(samples), maxlen)
    superseqs.attrs["samples"] = [i.name for i in samples]
    superalls.attrs["chunksize"] = (chunks, len(samples))
    superalls.attrs["samples"] = [i.name for i in samples]
    superchroms.attrs["chunksize"] = (chunks, len(samples))
    superchroms.attrs["samples"] = [i.name for i in samples]

    ## array for pair splits locations, dup and ind filters
    io5.create_dataset("splits", (data.nloci, ), dtype=np.uint16)
    io5.create_dataset("duplicates", (data.nloci, ), dtype=np.bool_)

    ## close the big boy
    io5.close()



def fill_dups_arr(data):
    """
    fills the duplicates array from the multi_muscle_align tmp files
    """
    ## build the duplicates array
    duplefiles = glob.glob(os.path.join(data.tmpdir, "duples_*.tmp.npy"))
    duplefiles.sort(key=lambda x: int(x.rsplit("_", 1)[-1][:-8]))

    ## enter the duplicates filter into super h5 array
    io5 = h5py.File(data.clust_database, 'r+')
    dfilter = io5["duplicates"]

    ## enter all duple arrays into full duplicates array
    init = 0
    for dupf in duplefiles:
        end = int(dupf.rsplit("_", 1)[-1][:-8])
        inarr = np.load(dupf)
        dfilter[init:end] = inarr
        init += end-init
        os.remove(dupf)
    #del inarr

    ## continued progress bar
    LOGGER.info("all duplicates: %s", dfilter[:].sum())
    io5.close()



def get_seeds_and_hits(uhandle, bseeds, snames):
    """
    builds a seeds and hits (uarr) array of ints from the utemp.sort file.
    Saves outputs to files ...
    """
    ## read in the utemp.sort file
    updf = np.loadtxt(uhandle, dtype="S")

    ## Get seeds for all matches from usort
    seeds = np.unique(updf[:, 1])
    seedsarr = np.column_stack([
                    np.arange(len(seeds)),
                   [i.rsplit("_", 1)[0] for i in seeds],
                   [i.rsplit("_", 1)[1] for i in seeds]])
    seedsarr[:, 1] = [snames.index(i) for i in seedsarr[:, 1]]
    seedsarr = seedsarr.astype(np.int64)
    LOGGER.info("got a seedsarr %s", seedsarr.shape)

    ## Get matches from usort and create an array for fast entry
    uarr = np.zeros((updf.shape[0], 3), dtype=np.int64)
    idx = -1
    lastloc = None
    for ldx in xrange(updf.shape[0]):
        tloc = updf[ldx, 1]
        if tloc != lastloc:
            idx += 1
        uarr[ldx, 0] = idx
        lastloc = tloc
    ## create a column with sample index
    uarr[:, 1] = [int(snames.index(i.rsplit("_", 1)[0])) for i in updf[:, 0]]
    ## create a column with only consens index for sample
    uarr[:, 2] = [int(i.rsplit("_", 1)[1]) for i in updf[:, 0]]
    uarr = uarr.astype(np.int64)
    LOGGER.info("got a uarr %s", uarr.shape)

    ## save as h5 to we can grab by sample slices
    with h5py.File(bseeds, 'w') as io5:
        io5.create_dataset("seedsarr", data=seedsarr, dtype=np.int64)
        io5.create_dataset("uarr", data=uarr, dtype=np.int64)



def multicat(data, samples, ipyclient):
    """
    Runs singlecat and cleanup jobs for each sample.
    For each sample this fills its own hdf5 array with catg data & indels.
    This is messy, could use simplifiying.
    """

    ## notes for improvements:
    LOGGER.info("in the multicat")
    start = time.time()
    printstr = " indexing clusters     | {} | s6 |"
    elapsed = datetime.timedelta(seconds=int(time.time() - start))
    progressbar(20, 0, printstr.format(elapsed))

    ## parallel client
    lbview = ipyclient.load_balanced_view()
    ## First submit a sleeper job as temp_flag for cleanups
    last_sample = 0
    cleanups = {}
    cleanups[last_sample] = lbview.apply(time.sleep, 0.0)

    ## get samples and names, sorted
    snames = [i.name for i in samples]
    snames.sort()

    ## Build an array for quickly indexing consens reads from catg files.
    ## save as a npy int binary file.
    data.tmpdir = os.path.join(data.dirs.consens, data.name+"-tmpaligns")
    uhandle = os.path.join(data.dirs.consens, data.name+".utemp.sort")
    bseeds = os.path.join(data.dirs.consens, data.name+".tmparrs.h5")

    ## send as first async1 job
    async1 = lbview.apply(get_seeds_and_hits, *(uhandle, bseeds, snames))
    async2 = lbview.apply(fill_dups_arr, data)

    ## progress bar for seed/hit sorting
    while not (async1.ready() and async2.ready()):
        elapsed = datetime.timedelta(seconds=int(time.time() - start))
        progressbar(20, 0, printstr.format(elapsed))
        time.sleep(0.1)
    if not async1.successful():
        raise IPyradWarningExit("error in get_seeds: %s", async1.exception())
    if not async2.successful():
        raise IPyradWarningExit("error in fill_dups: %s", async2.exception())

    ## make a limited njobs view based on mem limits 
    ## is using smallview necessary? (yes, it is for bad libraries)
    smallview = ipyclient.load_balanced_view(targets=ipyclient.ids[::2])

    ## make sure there are no old tmp.h5 files 
    smpios = [os.path.join(data.dirs.consens, sample.name+'.tmp.h5') \
              for sample in samples]
    for smpio in smpios:
        if os.path.exists(smpio):
            os.remove(smpio)

    ## send 'singlecat()' jobs to engines
    jobs = {}
    for sample in samples:
        sidx = snames.index(sample.name)
        jobs[sample.name] = smallview.apply(singlecat, *(data, sample, bseeds, sidx))

    ## check for finished and submit disk-writing job when finished
    alljobs = len(jobs)
    while 1:
        ## check for finished jobs
        curkeys = jobs.keys()
        for key in curkeys:
            async = jobs[key]
            if async.ready():
                if async.successful():
                    ## submit cleanup for finished job
                    args = (data, data.samples[key], snames.index(key))
                    with lbview.temp_flags(after=cleanups[last_sample]):
                        cleanups[key] = lbview.apply(write_to_fullarr, *args)
                    last_sample = key
                    del jobs[key]
                else:
                    err = jobs[key].exception()
                    errmsg = "singlecat error: {} {}".format(key, err)
                    raise IPyradWarningExit(errmsg)
        ## print progress or break
        elapsed = datetime.timedelta(seconds=int(time.time() - start))
        progressbar(alljobs, alljobs-len(jobs), printstr.format(elapsed))
        time.sleep(0.1)
        if not jobs:
            break

    ## add the dask_chroms func for reference data
    if 'reference' in data.paramsdict["assembly_method"]:
        with lbview.temp_flags(after=cleanups.values()):
            cleanups['ref'] = lbview.apply(dask_chroms, *(data, samples))

    ## wait for "write_to_fullarr" jobs to finish
    print("")
    start = time.time()
    printstr = " building database     | {} | s6 |"
    while 1:
        finished = [i for i in cleanups.values() if i.ready()]
        elapsed = datetime.timedelta(seconds=int(time.time() - start))
        progressbar(len(cleanups), len(finished), printstr.format(elapsed))
        time.sleep(0.1)
        ## break if one failed, or if finished
        if not all([i.successful() for i in finished]):
            break
        if len(cleanups) == len(finished):
            break

    ## check for errors
    for job in cleanups:
        if cleanups[job].ready():
            if not cleanups[job].successful():
                err = " error in write_to_fullarr ({}) {}"\
                     .format(job, cleanups[job].result())
                LOGGER.error(err)
                raise IPyradWarningExit(err)

    ## remove large indels array file and singlecat tmparr file
    ifile = os.path.join(data.dirs.consens, data.name+".tmp.indels")
    if os.path.exists(ifile):
        os.remove(ifile)
    if os.path.exists(bseeds):
        os.remove(bseeds)
    for sh5 in [os.path.join(data.dirs.consens, i.name+".tmp.h5") for i in samples]:
        os.remove(sh5)

    ## print final progress
    elapsed = datetime.timedelta(seconds=int(time.time() - start))
    progressbar(10, 10, printstr.format(elapsed))
    print("")



## This is where indels are imputed
def singlecat(data, sample, bseeds, sidx):
    """
    Orders catg data for each sample into the final locus order. This allows
    all of the individual catgs to simply be combined later. They are also in
    the same order as the indels array, so indels are inserted from the indel
    array that is passed in.
    """

    LOGGER.info("in single cat here")
    ## enter ref data?
    isref = 'reference' in data.paramsdict["assembly_method"]

    ## grab seeds and hits info for this sample
    with h5py.File(bseeds, 'r') as io5:
        ## get hits just for this sample and sort them by sample order index
        hits = io5["uarr"][:]
        hits = hits[hits[:, 1] == sidx, :]
        #hits = hits[hits[:, 2].argsort()]
        ## get seeds just for this sample and sort them by sample order index
        seeds = io5["seedsarr"][:]
        seeds = seeds[seeds[:, 1] == sidx, :]
        #seeds = seeds[seeds[:, 2].argsort()]
        full = np.concatenate((seeds, hits))
        full = full[full[:, 0].argsort()]

    ## still using max+20 len limit, rare longer merged reads get trimmed
    ## we need to allow room for indels to be added too
    maxlen = data._hackersonly["max_fragment_length"] + 20

    ## we'll fill a new catg and alleles arr for this sample in locus order,
    ## which is known from seeds and hits
    ocatg = np.zeros((data.nloci, maxlen, 4), dtype=np.uint32)
    onall = np.zeros(data.nloci, dtype=np.uint8)
    ochrom = np.zeros((data.nloci, 3), dtype=np.int64)
    
    ## grab the sample's data and write to ocatg and onall
    if not sample.files.database:
        raise IPyradWarningExit("missing catg file - {}".format(sample.name))
    with h5py.File(sample.files.database, 'r') as io5:
        ## get it and delete it
        catarr = io5["catg"][:]
        tmp = catarr[full[:, 2], :maxlen, :]
        del catarr
        ocatg[full[:, 0], :tmp.shape[1], :] = tmp
        del tmp

        ## get it and delete it
        nall = io5["nalleles"][:]
        onall[full[:, 0]] = nall[full[:, 2]]
        del nall

        ## fill the reference data
        if isref:
            chrom = io5["chroms"][:]
            ochrom[full[:, 0]] = chrom[full[:, 2]]
            del chrom

    ## get indel locations for this sample
    ipath = os.path.join(data.dirs.consens, data.name+".tmp.indels")
    with h5py.File(ipath, 'r') as ih5:
        indels = ih5["indels"][sidx, :, :maxlen]

    ## insert indels into ocatg
    newcatg = inserted_indels(indels, ocatg)
    del ocatg, indels
    
    ## save individual tmp h5 data
    smpio = os.path.join(data.dirs.consens, sample.name+'.tmp.h5')
    with h5py.File(smpio, 'w') as oh5:
        oh5.create_dataset("icatg", data=newcatg, dtype=np.uint32)
        oh5.create_dataset("inall", data=onall, dtype=np.uint8)
        if isref:
            oh5.create_dataset("ichrom", data=ochrom, dtype=np.int64)



## This func could potentially be replaced entirely by making 
## a dask array made up concatenating all of the individual 
## .tmp.h5 arrays. Reading from that might be a bit slower, tho.
## Something to consider since it would be parallel, while this 
## step is not. If this step proves to be too slow in uber
## big assemblies then we should try the other approach.
def write_to_fullarr(data, sample, sidx):
    """ writes arrays to h5 disk """

    ## enter ref data?
    #isref = 'reference' in data.paramsdict["assembly_method"]
    LOGGER.info("writing fullarr %s %s", sample.name, sidx)

    ## save big arrays to disk temporarily
    with h5py.File(data.clust_database, 'r+') as io5:
        ## open views into the arrays we plan to fill
        chunk = io5["catgs"].attrs["chunksize"][0]
        catg = io5["catgs"]
        nall = io5["nalleles"]
        #if isref:
        #    chrom = io5["chroms"]

        ## adding an axis to newcatg makes it write about 1000X faster.
        smpio = os.path.join(data.dirs.consens, sample.name+'.tmp.h5')
        with h5py.File(smpio) as indat:

            ## grab all of the data from this sample's arrays
            newcatg = indat["icatg"] #[:]
            onall = indat["inall"]   #[:]

            ## enter it into the full array one chunk at a time
            for cidx in xrange(0, catg.shape[0], chunk):
                end = cidx + chunk
                catg[cidx:end, sidx:sidx+1, :] = np.expand_dims(newcatg[cidx:end, :], axis=1)
                nall[:, sidx:sidx+1] = np.expand_dims(onall, axis=1)



def dask_chroms(data, samples):
    """
    A dask relay function to fill chroms for all samples
    """
    
    ## example concatenating with dask
    h5s = [os.path.join(data.dirs.consens, s.name+".tmp.h5") for s in samples]
    handles = [h5py.File(i) for i in h5s]
    dsets = [i['/ichrom'] for i in handles]
    arrays = [da.from_array(dset, chunks=(10000, 3)) for dset in dsets]
    stack = da.stack(arrays, axis=2)

    ## max chrom (should we check for variable hits? if so, things can get wonk)
    maxchrom = da.max(stack, axis=2)[:, 0]

    ## max pos
    maxpos = da.max(stack, axis=2)[:, 2]

    ## min pos
<<<<<<< HEAD
    mask = stack == 0
    stack[mask] = 18446744073709551615  ## max uint64 value
    minpos = da.min(stack, axis=2)[:, 1]
=======
    mask = x == 0
    x[mask] = 9223372036854775807  ## max int64 value
    minpos = da.min(x, axis=2)[:, 1]
>>>>>>> d1d4eb4e
    final = da.stack([maxchrom, minpos, maxpos], axis=1)
    final.to_hdf5(data.clust_database, "/chroms")

    ## close the h5 handles
    _ = [i.close() for i in handles]

#max int64 = 9223372036854775807
#max uint64 = 18446744073709551615
#max32 = 4294967295


@numba.jit(nopython=True)
def inserted_indels(indels, ocatg):
    """
    inserts indels into the catg array
    """
    ## return copy with indels inserted
    newcatg = np.zeros(ocatg.shape, dtype=np.uint32)

    ## iterate over loci and make extensions for indels
    for iloc in xrange(ocatg.shape[0]):
        ## get indels indices
        indidx = np.where(indels[iloc, :])[0]
        if np.any(indidx):
            ## which new (empty) rows will be added
            allrows = np.arange(ocatg.shape[1])
            mask = np.ones(allrows.shape[0], dtype=np.bool_)
            for idx in indidx:
                mask[idx] = False
            not_idx = allrows[mask == 1]

            ## fill in new data into all other spots
            newcatg[iloc][not_idx] = ocatg[iloc, :not_idx.shape[0]]
        else:
            newcatg[iloc] = ocatg[iloc]
    return newcatg



def fill_superseqs(data, samples):
    """
    Fills the superseqs array with seq data from cat.clust
    and fill the edges array with information about paired split locations.
    """

    ## load super to get edges
    io5 = h5py.File(data.clust_database, 'r+')
    superseqs = io5["seqs"]
    splits = io5["splits"]

    ## samples are already sorted
    snames = [i.name for i in samples]
    LOGGER.info("snames %s", snames)

    ## get maxlen again
    maxlen = data._hackersonly["max_fragment_length"] + 20
    LOGGER.info("maxlen inside fill_superseqs is %s", maxlen)

    ## data has to be entered in blocks
    infile = os.path.join(data.dirs.consens, data.name+"_catclust.gz")
    clusters = gzip.open(infile, 'r')
    pairdealer = itertools.izip(*[iter(clusters)]*2)

    ## iterate over clusters
    chunks = superseqs.attrs["chunksize"]
    chunksize = chunks[0]
    done = 0
    iloc = 0
    cloc = 0
    chunkseqs = np.zeros(chunks, dtype="|S1")
    chunkedge = np.zeros(chunksize, dtype=np.uint16)

    while 1:
        try:
            done, chunk = clustdealer(pairdealer, 1)
        except IndexError:
            raise IPyradError("clustfile formatting error in %s", chunk)

        ## if chunk is full put into superseqs and reset counter
        if cloc == chunksize:
            LOGGER.info("cloc chunk writing %s", cloc)
            superseqs[iloc-cloc:iloc] = chunkseqs
            splits[iloc-cloc:iloc] = chunkedge
            ## reset chunkseqs, chunkedge, cloc
            cloc = 0
            chunkseqs = np.zeros((chunksize, len(samples), maxlen), dtype="|S1")
            chunkedge = np.zeros((chunksize), dtype=np.uint16)

        ## get seq and split it
        if chunk:
            try:
                fill = np.zeros((len(samples), maxlen), dtype="|S1")
                fill.fill("N")
                piece = chunk[0].strip().split("\n")
                names = piece[0::2]
                seqs = np.array([list(i) for i in piece[1::2]])
                
                ## fill in the separator if it exists
                separator = np.where(np.all(seqs == 'n', axis=0))[0]
                if np.any(separator):
                    chunkedge[cloc] = separator.min()

                ## fill in the hits
                ## seqs will be (5,) IF the seqs are variable lengths, which 
                ## can happen if it had duplicaes AND there were indels, and 
                ## so the indels did not get aligned
                try:
                    shlen = seqs.shape[1]
                except IndexError as inst:
                    shlen = min([len(x) for x in seqs])

                for name, seq in zip(names, seqs):
                    sidx = snames.index(name.rsplit("_", 1)[0])
                    #fill[sidx, :shlen] = seq[:maxlen]
                    fill[sidx, :shlen] = seq[:shlen]

                ## PUT seqs INTO local ARRAY
                chunkseqs[cloc] = fill

            except Exception as inst:
                LOGGER.info(inst)
                LOGGER.info("\nfill: %s\nshlen %s\nmaxlen %s", fill.shape, shlen, maxlen)
                LOGGER.info("dupe chunk \n{}".format("\n".join(chunk)))

            ## increase counters if there was a chunk
            cloc += 1
            iloc += 1
        if done:
            break

    ## write final leftover chunk
    superseqs[iloc-cloc:,] = chunkseqs[:cloc]
    splits[iloc-cloc:] = chunkedge[:cloc]

    ## close super
    io5.close()
    clusters.close()

    ## edges is filled with splits for paired data.
    LOGGER.info("done filling superseqs")

    ## close handle
    #os.remove(infile)



def count_seeds(usort):
    """
    uses bash commands to quickly count N seeds from utemp file
    """
    with open(usort, 'r') as insort:
        cmd1 = ["cut", "-f", "2"]
        cmd2 = ["uniq"]
        cmd3 = ["wc"]
        proc1 = sps.Popen(cmd1, stdin=insort, stdout=sps.PIPE, close_fds=True)
        proc2 = sps.Popen(cmd2, stdin=proc1.stdout, stdout=sps.PIPE, close_fds=True)
        proc3 = sps.Popen(cmd3, stdin=proc2.stdout, stdout=sps.PIPE, close_fds=True)
        res = proc3.communicate()
        nseeds = int(res[0].split()[0])
        proc1.stdout.close()
        proc2.stdout.close()
        proc3.stdout.close()
    return nseeds



def build_clustbits(data, ipyclient):
    """
    Reconstitutes clusters from .utemp and htemp files and writes them
    to chunked files for aligning in muscle.
    """

    ## parallel client
    start = time.time()
    elapsed = datetime.timedelta(seconds=int(time.time()-start))
    progressbar(3, 0, " building clusters     | {} | s6 |".format(elapsed))
    LOGGER.info("building reads file -- loading utemp file into mem")

    ## skip usorting if not force and already exists
    uhandle = os.path.join(data.dirs.consens, data.name+".utemp")
    usort = os.path.join(data.dirs.consens, data.name+".utemp.sort")

    ## send sort job to engines. Sorted seeds allows us to work through
    ## the utemp file one locus at a time instead of reading all into mem.
    cmd = ["sort", "-k", "2", uhandle, "-o", usort]
    async1 = sps.Popen(cmd, close_fds=True)
    while async1.poll() == None:
        elapsed = datetime.timedelta(seconds=int(time.time()-start))
        progressbar(3, 0, " building clusters     | {} | s6 |".format(elapsed))
        time.sleep(0.1)

    ## send count seeds job to engines.
    lbview = ipyclient.load_balanced_view()
    async2 = lbview.apply(count_seeds, usort)
    while not async2.ready():
        elapsed = datetime.timedelta(seconds=int(time.time()-start))
        progressbar(3, 1, " building clusters     | {} | s6 |".format(elapsed))
        time.sleep(0.1)

    ## wait for both to finish while printing progress timer
    nseeds = async2.result()

    ## send the clust bit building job to work and track progress
    async3 = ipyclient[0].apply(sub_build_clustbits, *(data, usort, nseeds))
    while not async3.ready():
        elapsed = datetime.timedelta(seconds=int(time.time()-start))
        progressbar(3, 2, " building clusters     | {} | s6 |".format(elapsed))
        time.sleep(0.1)
    elapsed = datetime.timedelta(seconds=int(time.time()-start))
    progressbar(3, 3, " building clusters     | {} | s6 |".format(elapsed))
    print("")

    ## return the nloci and clustbits
    clustbits, nloci = async3.result()
    return clustbits, nloci



def sub_build_clustbits(data, usort, nseeds):
    """
    A subfunction of build_clustbits to allow progress tracking. This func
    splits the unaligned clusters into bits for aligning on separate cores.
    """

    ## load FULL concat fasta file into a dict. This could cause RAM issues.
    ## this file has iupac codes in it, not ambigs resolved, and is gzipped.
    LOGGER.info("loading full _catcons file into memory")
    allcons = {}
    conshandle = os.path.join(data.dirs.consens, data.name+"_catcons.tmp")
    with gzip.open(conshandle, 'rb') as iocons:
        cons = itertools.izip(*[iter(iocons)]*2)
        for namestr, seq in cons:
            nnn, sss = [i.strip() for i in namestr, seq]
            allcons[nnn[1:]] = sss

    ## set optim to approximately 4 chunks per core. Smaller allows for a bit
    ## cleaner looking progress bar. 40 cores will make 160 files.
    optim = ((nseeds // (data.cpus*4)) + (nseeds % (data.cpus*4)))
    LOGGER.info("building clustbits, optim=%s, nseeds=%s, cpus=%s",
                optim, nseeds, data.cpus)

    ## iterate through usort grabbing seeds and matches
    with open(usort, 'rb') as insort:
        ## iterator, seed null, and seqlist null
        isort = iter(insort)
        loci = 0
        lastseed = 0
        fseqs = []
        seqlist = []
        seqsize = 0

        while 1:
            ## grab the next line
            try:
                hit, seed, ori = isort.next().strip().split()
            except StopIteration:
                break

            ## if same seed, append match
            if seed != lastseed:

                ## store the last fseq, count it, and clear it
                if fseqs:
                    seqlist.append("\n".join(fseqs))
                    seqsize += 1
                    fseqs = []
                ## occasionally write to file
                if seqsize >= optim:
                    if seqlist:
                        loci += seqsize
                        with open(os.path.join(data.tmpdir,
                            data.name+".chunk_{}".format(loci)), 'w') as clustsout:
                            LOGGER.debug("writing chunk - seqsize {} loci {} {}".format(seqsize, loci, clustsout.name))
                            clustsout.write("\n//\n//\n".join(seqlist)+"\n//\n//\n")
                        ## reset list and counter
                        seqlist = []
                        seqsize = 0

                ## store the new seed on top of fseq
                fseqs.append(">{}\n{}".format(seed, allcons[seed]))
                lastseed = seed

            ## add match to the seed
            seq = allcons[hit]
            ## revcomp if orientation is reversed
            if ori == "-":
                seq = fullcomp(seq)[::-1]
            fseqs.append(">{}\n{}".format(hit, seq))

    ## write whatever is left over to the clusts file
    if fseqs:
        seqlist.append("\n".join(fseqs))
        seqsize += 1
        loci += seqsize
    if seqlist:
        with open(os.path.join(data.tmpdir,
            data.name+".chunk_{}".format(loci)), 'w') as clustsout:
            clustsout.write("\n//\n//\n".join(seqlist)+"\n//\n//\n")

    ## final progress and cleanup
    del allcons
    clustbits = glob.glob(os.path.join(data.tmpdir, data.name+".chunk_*"))

    ## return stuff
    return clustbits, loci



def build_input_file(data, samples, randomseed):
    """
    Make a concatenated consens file with sampled alleles (no RSWYMK/rswymk).
    Orders reads by length and shuffles randomly within length classes
    """

    ## get all of the consens handles for samples that have consens reads
    ## this is better than using sample.files.consens for selecting files
    ## b/c if they were moved we only have to edit data.dirs.consens
    conshandles = [os.path.join(data.dirs.consens, sample.name+".consens.gz") \
                  for sample in samples if \
                  sample.stats.reads_consens]
    conshandles.sort()
    assert conshandles, "no consensus files found"

    ## concatenate all of the gzipped consens files
    cmd = ['cat'] + conshandles
    allcons = os.path.join(data.dirs.consens, data.name+"_catcons.tmp")
    LOGGER.debug(" ".join(cmd))
    with open(allcons, 'w') as output:
        call = sps.Popen(cmd, stdout=output, close_fds=True)
        call.communicate()

    ## a string of sed substitutions for temporarily replacing hetero sites
    ## skips lines with '>', so it doesn't affect taxon names
    subs = ["/>/!s/W/A/g", "/>/!s/w/A/g", "/>/!s/R/A/g", "/>/!s/r/A/g",
            "/>/!s/M/A/g", "/>/!s/m/A/g", "/>/!s/K/T/g", "/>/!s/k/T/g",
            "/>/!s/S/C/g", "/>/!s/s/C/g", "/>/!s/Y/C/g", "/>/!s/y/C/g"]
    subs = ";".join(subs)

    ## impute pseudo-haplo information to avoid mismatch at hetero sites
    ## the read data with hetero sites is put back into clustered data later.
    ## pipe passed data from gunzip to sed.
    cmd1 = ["gunzip", "-c", allcons]
    cmd2 = ["sed", subs]
    LOGGER.debug(" ".join(cmd1))
    proc1 = sps.Popen(cmd1, stdout=sps.PIPE, close_fds=True)
    allhaps = allcons.replace("_catcons.tmp", "_cathaps.tmp")
    with open(allhaps, 'w') as output:
        LOGGER.debug(" ".join(cmd2))
        proc2 = sps.Popen(cmd2, stdin=proc1.stdout, stdout=output, close_fds=True)
        proc2.communicate()
    proc1.stdout.close()

    ## now sort the file using vsearch
    allsort = allcons.replace("_catcons.tmp", "_catsort.tmp")
    cmd1 = [ipyrad.bins.vsearch,
            "--sortbylength", allhaps,
            "--fasta_width", "0",
            "--output", allsort]
    LOGGER.debug(" ".join(cmd1))
    proc1 = sps.Popen(cmd1, close_fds=True)
    proc1.communicate()

    ## shuffle sequences within size classes. Tested seed (8/31/2016)
    ## shuffling works repeatably with seed.
    random.seed(randomseed)

    ## open an iterator to lengthsorted file and grab two lines at at time
    allshuf = allcons.replace("_catcons.tmp", "_catshuf.tmp")
    outdat = open(allshuf, 'w')
    indat = open(allsort, 'r')
    idat = itertools.izip(iter(indat), iter(indat))
    done = 0

    chunk = [idat.next()]
    while not done:
        ## grab 2-lines until they become shorter (unless there's only one)
        oldlen = len(chunk[-1][-1])
        while 1:
            try:
                dat = idat.next()
            except StopIteration:
                done = 1
                break
            if len(dat[-1]) == oldlen:
                chunk.append(dat)
            else:
                ## send the last chunk off to be processed
                random.shuffle(chunk)
                outdat.write("".join(itertools.chain(*chunk)))
                ## start new chunk
                chunk = [dat]
                break

    ## do the last chunk
    random.shuffle(chunk)
    outdat.write("".join(itertools.chain(*chunk)))

    indat.close()
    outdat.close()



def run(data, samples, noreverse, force, randomseed, ipyclient):
    """
    Master function to run :
     1. build input file, 2. cluster, 3. split clusters into bits,
     4. align bits, 5. build h5 array.
    """

    ## clean the slate
    ## but check for new clust database name if this is a new branch
    data.clust_database = os.path.join(data.dirs.consens, data.name+".clust.hdf5")
    if os.path.exists(data.clust_database):
        os.remove(data.clust_database)

    ## get parallel view
    start = time.time()
    printstr = " concat/shuffle input  | {} | s6 |"

    ## a chunker for writing every N loci. This uses core info, meaning that
    ## if users do not supply -c arg then it might be poorly estimated.
    ## if no info we use how many cores are connected right now to ipyclient
    data.cpus = data._ipcluster["cores"]
    if not data.cpus:
        data.cpus = len(ipyclient)

    ## make a vsearch input fasta file with all samples reads concat
    clustersfile = os.path.join(data.dirs.consens, data.name+".utemp.sort")
    if force or (not os.path.exists(clustersfile)):
        binput = ipyclient[0].apply(build_input_file, *[data, samples, randomseed])
        while not binput.ready():
            elapsed = datetime.timedelta(seconds=int(time.time()-start))
            progressbar(100, 0, printstr.format(elapsed))
            time.sleep(0.1)
        elapsed = datetime.timedelta(seconds=int(time.time()-start))
        progressbar(100, 100, printstr.format(elapsed))
        print("")

        if not binput.successful():
            raise IPyradWarningExit(binput.result())
        ## calls vsearch, uses all threads available to head node
        cluster(data, noreverse)

    ## if restarting and skipping re-clustering we still enforce re-aligning
    ## make an tmpout directory. First delete if it already exists.
    ## If step 6 crashes and doesn't clean up the tmpaligns dir then
    ## bad things happen and it's tricky to debug.
    data.tmpdir = os.path.join(data.dirs.consens, data.name+"-tmpaligns")
    if os.path.exists(data.tmpdir):
        shutil.rmtree(data.tmpdir)
    os.mkdir(data.tmpdir)

    ## wrap everything involving tmpdir to make sure we delete it on failure
    try:
        ## build consens clusters and returns chunk handles to be aligned
        clustbits, nloci = build_clustbits(data, ipyclient)
        data.nloci = nloci

        ## muscle align the consens reads and creates hdf5 indel array
        multi_muscle_align(data, samples, clustbits, ipyclient)

        ## submit to indel entry
        build_indels(data, samples, ipyclient)

        ## builds the final HDF5 array which includes three main keys
        ## /catg -- contains all indiv catgs and has indels inserted
        ##   .attr['samples'] = [samples]
        ## /filters -- filled for dups, left empty for others until step 7.
        ##   .attr['filters'] = [f1, f2, f3, f4, f5]
        ## /seqs -- contains the clustered sequence data as string arrays
        ##   .attr['samples'] = [samples]
        ## /edges -- gets the paired split locations for now.
        ## /snps  -- left empty for now

        ## calls singlecat func inside
        LOGGER.info("building full database")
        build_h5_array(data, samples, ipyclient)
    
        ## FILL SUPERCATG and fills dupfilter, indfilter, and nalleles
        multicat(data, samples, ipyclient)

        ## FILL SUPERSEQS and fills edges(splits) for paired-end data
        fill_superseqs(data, samples)

        ## set sample states
        for sample in samples:
            sample.stats.state = 6


    except Exception as inst:
        LOGGER.error(inst)
        raise IPyradWarningExit(inst)

    finally:
        ## delete the tmpdir
        shutil.rmtree(data.tmpdir)

        ## Cleanup loose files
        removal = []
        removal.append(os.path.join(data.dirs.consens, data.name+".utemp"))
        removal.append(os.path.join(data.dirs.consens, data.name+".htemp"))
        #removal.append(os.path.join(data.dirs.consens, data.name+"_catcons.tmp"))
        removal.append(os.path.join(data.dirs.consens, data.name+"_cathaps.tmp"))
        removal.append(os.path.join(data.dirs.consens, data.name+"_catshuf.tmp"))
        removal.append(os.path.join(data.dirs.consens, data.name+"_catsort.tmp"))
        #uhandle = os.path.join(data.dirs.consens, data.name+".utemp.sort")
        for rfile in removal:
            try:
                os.remove(rfile)
            except Exception:
                pass


# if __name__ == "__main__":

#     ## get path to test dir/
#     ROOT = os.path.realpath(
#        os.path.dirname(
#            os.path.dirname(
#                os.path.dirname(__file__)
#                )
#            )
#        )


#     ## load test data (pairgbs)
#     DATA = ip.load_json("/home/deren/Documents/RADmissing/rad1/half_min4.json")

#     # ## run step 6
#     DATA.run("6", force=True)<|MERGE_RESOLUTION|>--- conflicted
+++ resolved
@@ -27,13 +27,8 @@
 import numpy as np
 import dask.array as da
 import ipyrad
-<<<<<<< HEAD
-from ipyrad.assemble.util import IPyradWarningExit, progressbar, clustdealer
+from ipyrad.assemble.util import IPyradWarningExit, progressbar, clustdealer, fullcomp
 #from ipyrad.assemble.cluster_within import muscle_call, parsemuscle
-=======
-from ipyrad.assemble.util import IPyradWarningExit, progressbar, clustdealer, fullcomp
-from ipyrad.assemble.cluster_within import muscle_call, parsemuscle
->>>>>>> d1d4eb4e
 
 try:
     import subprocess32 as sps
@@ -945,15 +940,9 @@
     maxpos = da.max(stack, axis=2)[:, 2]
 
     ## min pos
-<<<<<<< HEAD
     mask = stack == 0
-    stack[mask] = 18446744073709551615  ## max uint64 value
+    stack[mask] = 9223372036854775807  ## max int64 value
     minpos = da.min(stack, axis=2)[:, 1]
-=======
-    mask = x == 0
-    x[mask] = 9223372036854775807  ## max int64 value
-    minpos = da.min(x, axis=2)[:, 1]
->>>>>>> d1d4eb4e
     final = da.stack([maxchrom, minpos, maxpos], axis=1)
     final.to_hdf5(data.clust_database, "/chroms")
 
