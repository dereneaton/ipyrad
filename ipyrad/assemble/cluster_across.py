#!/usr/bin/env python2

""" cluster across samples using vsearch with options for 
    hierarchical clustering """

from __future__ import print_function
# pylint: disable=E1101
# pylint: disable=E1103
# pylint: disable=W0212
# pylint: disable=W0142
# pylint: disable=C0301

import os
import sys
import pty
import gzip
import h5py
import time
import shutil
import random
import datetime
import itertools
import subprocess
import numpy as np
import pandas as pd
import ipyrad as ip
from ipyparallel.error import TimeoutError
from ipyrad.assemble.util import *
from ipyrad.assemble.cluster_within import muscle_call, parsemuscle


import logging
LOGGER = logging.getLogger(__name__)



def muscle_align_across(args):
    """ 
    Reads in a chunk of the rebuilt clusters. Aligns clusters and writes 
    tmpaligned chunk of seqs. Also fills a tmparray with indels locations. 
    tmpchunk and tmparr will be compiled by multi_muscle_align func. 
    """
    ## parse args, names are used to order arrays by taxon names
    data, samples, chunk = args
    ## ensure sorted order
    samples.sort(key=lambda x: x.name)
    snames = [sample.name for sample in samples]

    ## data are already chunked, read in the whole thing
    infile = open(chunk, 'rb')
    clusts = infile.read().split("//\n//\n")[:-1]
    out = []

    ## tmparray to store indel information 
    maxlen = data._hackersonly["max_fragment_length"]
    if any(x in data.paramsdict["datatype"] for x in ['pair', 'gbs']):
        maxlen *= 2
    indels = np.zeros((len(samples), len(clusts), maxlen), dtype=np.bool)

    ## iterate over clusters and align
    loc = 0
    for loc, clust in enumerate(clusts):
        stack = []
        lines = clust.strip().split("\n")
        names = [i.split()[0][1:] for i in lines]
        seqs = [i.split()[1] for i in lines]

        ## append counter to end of names b/c muscle doesn't retain order
        names = [j+";*"+str(i) for i, j in enumerate(names)]

        ## don't bother aligning singletons
        if len(names) <= 1:
            if names:
                stack = [names[0]+"\n"+seqs[0]]
        else:
            ## split seqs before align if PE. If 'nnnn' not found (single end 
            ## or merged reads) then `except` will pass it to SE alignment. 
            try:
                seqs1 = [i.split("nnnn")[0] for i in seqs] 
                seqs2 = [i.split("nnnn")[1] for i in seqs]

                string1 = muscle_call(data, names, seqs1)
                string2 = muscle_call(data, names, seqs2)
                anames, aseqs1 = parsemuscle(data, string1)
                anames, aseqs2 = parsemuscle(data, string2)

                ## resort so they're in same order
                aseqs = [i+"nnnn"+j for i, j in zip(aseqs1, aseqs2)]
                for i in xrange(len(anames)):
                    stack.append(anames[i].rsplit(';', 1)[0]+"\n"+aseqs[i])
                    ## store the indels and separator regions as indels
                    locinds = np.array(list(aseqs[i])) == "-"
                    sidx = [snames.index(anames[i].rsplit("_", 1)[0])]
                    indels[sidx, loc, :locinds.shape[0]] = locinds

            except IndexError:
                string1 = muscle_call(data, names, seqs)
                anames, aseqs = parsemuscle(data, string1)
                for i in xrange(len(anames)):
                    stack.append(anames[i].rsplit(';', 1)[0]+"\n"+aseqs[i])                    
                    ## store the indels
                    locinds = np.array(list(aseqs[i])) == "-"
                    sidx = snames.index(anames[i].rsplit("_", 1)[0])
                    indels[sidx, loc, :locinds.shape[0]] = locinds

        if stack:
            out.append("\n".join(stack))

    ## write to file after
    infile.close()
    with open(chunk, 'wb') as outfile:
        outfile.write("\n//\n//\n".join(out)+"\n")

    return chunk, indels, loc+1



def multi_muscle_align(data, samples, clustbits, ipyclient):
    """ 
    Sends the cluster bits to nprocessors for muscle alignment. 
    """

    ## get client
    LOGGER.info("starting alignments")
    lbview = ipyclient.load_balanced_view()

    ## create job queue for clustbits
    submitted_args = []
    for fname in clustbits:
        submitted_args.append([data, samples, fname])

    ## submit queued jobs
    jobs = {}
    for idx, job in enumerate(submitted_args):
        jobs[idx] = lbview.apply(muscle_align_across, job)

    ## 
    start = time.time()
    allwait = len(jobs)*2

    try:
        ## align clusters
        while 1:
            finished = [i.ready() for i in jobs.values()]
            if not all(finished):
                fwait = sum(finished)
                elapsed = datetime.timedelta(seconds=int(time.time()-start))
                progressbar(allwait, fwait, 
                            " aligning clusters     | {}".format(elapsed))
                time.sleep(0.1)
            else:
                fwait = sum(finished)
                elapsed = datetime.timedelta(seconds=int(time.time()-start))
                progressbar(allwait, fwait, 
                            " aligning clusters     | {}".format(elapsed))
                break

        ## build indels array                
        indeltups = []
        for idx in jobs:
            #meta = jobs[idx].metadata
            if jobs[idx].completed and jobs[idx].successful():
                indeltups.append(jobs[idx].get())
        if indeltups:
            build(data, samples, indeltups, clustbits, allwait, fwait, start)

    finally:
        ## Do tmp file cleanup
        for path in ["_cathaps.tmp", "_catcons.tmp", ".utemp", ".htemp"]:
            fname = os.path.join(data.dirs.consens, data.name+path)
            if os.path.exists(path):
                os.remove(path)

        tmpdir = os.path.join(data.dirs.consens, data.name+"-tmpaligns")
        if os.path.exists(tmpdir):
            try:
                shutil.rmtree(tmpdir)
            except OSError as _:
                ## In some instances nfs creates hidden dot files in directories
                ## that claim to be "busy" when you try to remove them. Don't
                ## kill the run if you can't remove this directory.
                LOGGER.warn("Failed to remove tmpdir {}".format(tmpdir))

    #if data._headers:
    print("")



def build(data, samples, indeltups, clustbits, tots, done, oldstart):
    """ 
    Builds the indels array and catclust.gz file from the aligned clusters.
    Both are tmpfiles used for filling the supercatg and superseqs arrays.
    NOT currently parallelizable
    """
    ## sort into input order by chunk names
    indeltups.sort(key=lambda x: int(x[0].rsplit("_", 1)[1]))

    ## get dims for full indel array
    maxlen = data._hackersonly["max_fragment_length"]
    if any(x in data.paramsdict["datatype"] for x in ['pair', 'gbs']):
        maxlen *= 2

    ## INIT INDEL ARRAY
    ## build an indel array for ALL loci in cat.clust.gz, 
    ## chunked so that individual samples can be pulled out
    ipath = os.path.join(data.dirs.consens, data.name+".indels")
    io5 = h5py.File(ipath, 'w')
    iset = io5.create_dataset("indels", (len(samples), data.nloci, maxlen),
                              dtype=np.bool,
                              chunks=(1, data.nloci, maxlen),
                              compression="gzip")

    ## again make sure names are ordered right
    samples.sort(key=lambda x: x.name)

    ## enter all tmpindel arrays into full indel array
    for tup in indeltups:
        LOGGER.info('indeltups: %s, %s, %s', tup[0], tup[1].shape, tup[1].sum())
        start = int(tup[0].rsplit("_", 1)[1])
        for sidx, _ in enumerate(samples):
            iset[sidx, start:start+tup[2], :] += tup[1][sidx, ...]

        ## continued progress bar from multi_muscle_align
        done += 1
        elapsed = datetime.timedelta(seconds=int(time.time()-oldstart))
        progressbar(tots, done, " aligning clusters     | {}".format(elapsed))
    io5.close()

    ## concatenate finished seq clusters into a tmp file 
    outhandle = os.path.join(data.dirs.consens, data.name+"_catclust.gz")
    with gzip.open(outhandle, 'wb') as out:
        for fname in clustbits:
            with open(fname) as infile:
                out.write(infile.read()+"//\n//\n")



## Really want to figure out how to add a progress bar to this...
def cluster(data, noreverse, ipyclient):
    """ 
    Calls vsearch for clustering across samples. 
    """

    ## input and output file handles
    cathaplos = os.path.join(data.dirs.consens, data.name+"_catshuf.tmp")
    uhaplos = os.path.join(data.dirs.consens, data.name+".utemp")
    hhaplos = os.path.join(data.dirs.consens, data.name+".htemp")
    logfile = os.path.join(data.dirs.consens, "s6_cluster_stats.txt")

    ## parameters that vary by datatype 
    ## (too low of cov values yield too many poor alignments)
    strand = "plus"
    cov = ".90"
    if data.paramsdict["datatype"] == "gbs":
        strand = "both"
        cov = ".60"
    elif data.paramsdict["datatype"] == "pairgbs":
        strand = "both"
        cov = ".90"

    ## get call string. Thread=0 means all. 
    ## old userfield: -userfields query+target+id+gaps+qstrand+qcov" \
    cmd = [ip.bins.vsearch, 
           "-cluster_smallmem", cathaplos, 
           "-strand", strand, 
           "-query_cov", cov, 
           "-id", str(data.paramsdict["clust_threshold"]), 
           "-userout", uhaplos, 
           "-notmatched", hhaplos, 
           "-userfields", "query+target+qstrand", 
           "-maxaccepts", "1", 
           "-maxrejects", "0", 
           "-minsl", "0.5", 
           "-fasta_width", "0", 
           "-threads", "0", 
           "-fulldp", 
           "-usersort", 
           "-log", logfile]

    ## override reverse clustering option
    if noreverse:
        ##strand = " -leftjust "
        print(noreverse, "not performing reverse complement clustering")

    try:
        LOGGER.info(cmd)
        start = time.time()
        
        (dog, owner) = pty.openpty()
        proc = subprocess.Popen(cmd, stdout=owner, stderr=owner, 
                                     close_fds=True)
        done = 0
        while 1:
            dat = os.read(dog, 80192)
            if "Clustering" in dat:
                try:
                    done = int(dat.split()[-1][:-1])
                ## may raise value error when it gets to the end
                except ValueError:
                    pass
                ## break if done
                elapsed = datetime.timedelta(seconds=int(time.time()-start))
                progressbar(100, done, 
                    " clustering across     | {}".format(elapsed))
            ## catches end chunk of printing if clustering went really fast
            elif "Clusters:" in dat:
                LOGGER.info("ended vsearch tracking loop")
                break
            else:
                time.sleep(0.1)
        ## another catcher to let vsearch cleanup after clustering is done
        proc.wait()
        elapsed = datetime.timedelta(seconds=int(time.time()-start))
        progressbar(100, 100, 
                    " clustering across     | {}".format(elapsed))

    except subprocess.CalledProcessError as inst:
        raise IPyradWarningExit("""
        Error in vsearch: \n{}\n{}""".format(inst, subprocess.STDOUT))

    finally:
        ## progress bar
        elapsed = datetime.timedelta(seconds=int(time.time()-start))
        progressbar(100, 100, " clustering across     | {}".format(elapsed))
        #if data._headers:
        print("")
        data.stats_files.s6 = logfile



def build_h5_array(data, samples, ipyclient):
    """ build full catgs file with imputed indels. """
    ## catg array of prefiltered loci (4-dimensional) aye-aye!
    ## this can be multiprocessed!! just sum arrays at the end
    ## but one big array will overload memory, so need to be done in slices

    ## sort to ensure samples will be in alphabetical order, tho they should be.
    samples.sort(key=lambda x: x.name)

    #############################tempororary
    uhandle = os.path.join(data.dirs.consens, data.name+".utemp")
    updf = pd.read_table(uhandle, header=None)
    ## add name and index columns to dataframe
    updf.loc[:, 3] = [i.rsplit("_", 1)[0] for i in updf[0]]
    ## create a column with only consens index
    updf.loc[:, 4] = [i.rsplit("_", 1)[1] for i in updf[0]]
    ## group by seed
    udic = updf.groupby(by=1, sort=True)
    ## get number of clusters
    data.nloci = sum(1 for _ in udic.groups.iterkeys())
    del updf, udic
    ################################


    ## get maxlen dim
    maxlen = data._hackersonly["max_fragment_length"]
    if any(x in data.paramsdict["datatype"] for x in ['pair', 'gbs']):
        maxlen *= 2

    ## open new h5 handle
    data.clust_database = os.path.join(
                                    data.dirs.consens, data.name+".clust.hdf5")
    io5 = h5py.File(data.clust_database, 'w')

    ## choose chunk optim size
    chunks = 100
    if data.nloci < 100:
        chunks = data.nloci
    if data.nloci > 5000:
<<<<<<< HEAD
        chunks = 1000
    ### hmm, maybe we need to some kind of memory management here to make
    ### sure the chunks x nprocessors doesn't overload memory in singlecat...

=======
        chunks = 500
    ## very big data set
    if (data.nloci > 100000) and len(data.samples.keys()) > 100:
        chunks = 200
    ## very very big data set
    if (data.nloci > 100000) and len(data.samples.keys()) > 200:
        chunks = 100
    data.chunks = chunks
>>>>>>> f9d4242f
    ### Warning: for some reason increasing the chunk size to 5000 
    ### caused enormous problems in step7. Not sure why. hdf5 inflate error. 
    #if data.nloci > 100000:
    #    chunks = 5000        

    ## INIT FULL CATG ARRAY
    ## store catgs with a .10 loci chunk size
    supercatg = io5.create_dataset("catgs", (data.nloci, len(samples), maxlen, 4),
                                    dtype=np.uint32,
                                    chunks=(chunks, len(samples), maxlen, 4), 
                                    compression="gzip")
    supercatg.attrs["chunksize"] = chunks
    supercatg.attrs["samples"] = [i.name for i in samples]


    ## INIT FULL SEQS ARRAY
    ## array for clusters of consens seqs
    superseqs = io5.create_dataset("seqs", (data.nloci, len(samples), maxlen),
                                    dtype="|S1",
                                    chunks=(chunks, len(samples), maxlen), 
                                    compression='gzip')
    superseqs.attrs["chunksize"] = chunks
    superseqs.attrs["samples"] = [i.name for i in samples]

    ## allele count storage
    io5.create_dataset("nalleles", (data.nloci, len(samples)), 
                                 dtype=np.uint8,
                                 chunks=(chunks, len(samples)),
                                 compression="gzip")

    ## array for filter that will be applied in step7
    io5.create_dataset("duplicates", (data.nloci, ), dtype=np.bool)
    ## array for filter that will be applied in step7
    io5.create_dataset("indels", (data.nloci, ), dtype=np.uint16)
    ## array for pair splits locations
    io5.create_dataset("splits", (data.nloci, ), dtype=np.uint16)

    ## close the big boy
    io5.close()

    ## FILL SUPERCATG and fills dupfilter, indfilter, and nalleles
    multicat(data, samples, ipyclient)

    ## FILL SUPERSEQS and fills edges(splits) for paired-end data
    fill_superseqs(data, samples)

    ## set sample states
    for sample in samples:
        sample.stats.state = 6



## TODO: if we wanted to skip depths (and singlecats) can we if there's indels?
def multicat(data, samples, ipyclient):
    """
    Runs singlecat for each sample.
    For each sample this fills its own hdf5 array with catg data & indels. 
    ## maybe this can be parallelized. Can't right now since we pass it 
    ## an open file object (indels). Room for speed improvements, tho.
    """

    ## make a list of jobs
    submitted_args = []
    for sidx, sample in enumerate(samples):
        submitted_args.append([data, sample, sidx])
    sargs = iter(submitted_args)

    ## create parallel client
    lbview = ipyclient.load_balanced_view()

    ## submit initial nproc jobs
    jobs = {}
    for i in range(data.cpus):
        try:
            args = sargs.next()
            jobs[args[1].name] = lbview.apply(singlecat, args)
            LOGGER.info("submitting %s to singlecat", args[1].name)
        except StopIteration:
            pass

    ## set wait job until all finished. 
    start = time.time()
    ## create an empty job to queue up cleaning
    async = lbview.apply(time.sleep, 0.01)
    cleaning = [async]

    allwait = len(submitted_args)
    fwait = 0
    while 1:
        ## if any jobs have finished then do a process
        finished = [i.ready() for i in jobs.values()]

        elapsed = datetime.timedelta(seconds=int(time.time() - start))
        progressbar(allwait, fwait, 
                    " ordering clusters     | {}".format(elapsed))

        if any(finished):
            ## clear job memory
            snames = jobs.keys()
            for sname in snames:
                if jobs[sname].completed and jobs[sname].successful():
                    fwait += 1

                    ## submit a clean up job. Can't start til after last one
                    with lbview.temp_flags(after=cleaning[-1]):
                        cleaning.append(lbview.apply(insert_and_cleanup, 
                                                 *[data, sname]))

                    ## purge memory of the old one
                    del jobs[sname]                    

                    ## submit a new sample to singlecat
                    try:
                        args = sargs.next()
                        jobs[args[1].name] = lbview.apply(singlecat, args)
                        LOGGER.info("submitting %s to singlecat", args[1].name)
                    except StopIteration:
                        pass

                else:
                    meta = jobs[sname].metadata
                    if meta.error:
                        LOGGER.error('  sample %s did not finish', sname)
                        LOGGER.error("""\
                stdout: %s
                stderr: %s 
                error: %s""", meta.stdout, meta.stderr, meta.error)
                    del jobs[sname]


        elif all(finished):
            break

        else:
            ## print progress
            elapsed = datetime.timedelta(seconds=int(time.time() - start))
            progressbar(allwait, fwait, 
                        " ordering clusters     | {}".format(elapsed))
            time.sleep(0.1)


    ## print final progress
    elapsed = datetime.timedelta(seconds=int(time.time() - start))
    progressbar(20, 20,
        " ordering clusters     | {}".format(elapsed))
    print("")


    ## check each sample for success and enter into full DB
    start = time.time()
    tots = len(cleaning)
    done = sum([i.ready() for i in cleaning])            

    elapsed = datetime.timedelta(seconds=int(time.time()-start))
    progressbar(tots, done, " building database     | {}".format(elapsed))

    while 1:
        done = sum([i.ready() for i in cleaning])        
        ## get the results
        #insert_and_cleanup(data, sample.name)
        elapsed = datetime.timedelta(seconds=int(time.time()-start))
        progressbar(tots, done,
            " building database     | {}".format(elapsed))
        if done == tots:
            break
        else:
            time.sleep(0.1)
    print("")

    ## remove indels array
    ifile = os.path.join(data.dirs.consens, data.name+".indels")
    #if os.path.exists(ifile):
    #    os.remove(ifile)



def insert_and_cleanup(data, sname):
    """ 
    Result is a sample name returned by singlecat. This function loads 
    three tmp arrays saved by singlecat: dupfilter, indfilter, and indels, 
    and inserts them into the superfilters array and the catg array. 
    It is NOT run in parallel, but rather, sequentially, on purpose.
    If this is changed then the way the filters are filled needs to change.
    """
    ## grab supercatg from super and get index of this sample
    io5 = h5py.File(data.clust_database, 'r+')
    catg = io5["catgs"]
    nall = io5["nalleles"]
    sidx = list(catg.attrs["samples"]).index(sname)
    LOGGER.info("insert & cleanup : %s sidx: %s", sname, sidx)

    ## get individual h5 saved in locus order and with filters
    smp5 = os.path.join(data.dirs.consens, sname+".tmp.h5")
    ind5 = h5py.File(smp5, 'r')
    icatg = ind5["icatg"]
    inall = ind5["inall"]

    ## FILL SUPERCATG -- catg is chunked by nchunk loci
    chunk = catg.attrs["chunksize"]
    for chu in xrange(0, catg.shape[0], chunk):
        catg[chu:chu+chunk, sidx, ] += icatg[chu:chu+chunk]

    ## FILL allelic information here.
    for chu in xrange(0, catg.shape[0], chunk):
        nall[chu:chu+chunk, sidx] += inall[chu:chu+chunk]

    ## put in loci that were filtered b/c of dups [0] or inds [1]
    ## this is not chunked in any way, and so needs to be changed if we 
    ## later decide to have multiple samples write to the disk at once.
    dfilters = io5["duplicates"]
    dfilters[:] += ind5["dfilter"][:]

    ## read in the existing indels counter, line it up with this samples 
    ## indels per loc, and get the max at each locus.
    ifilters = io5["indels"]
    ifilters[:] = np.array([ifilters[:], ind5["ifilter"][:]]).max(axis=0)

    ## close h5s
    io5.close()
    ind5.close()

    ## clean up / remove individual h5 catg file
    if os.path.exists(smp5):
        os.remove(smp5)



## This is where indels are imputed
def singlecat(args):
    """ 
    Orders catg data for each sample into the final locus order. This allows
    all of the individual catgs to simply be combined later. They are also in 
    the same order as the indels array, so indels are inserted from the indel
    array that is passed in. 
    """
    ## parse args
    data, sample, sidx = args

    ## load utemp cluster hits as pandas data frame
    uhandle = os.path.join(data.dirs.consens, data.name+".utemp")
    updf = pd.read_table(uhandle, header=None)
    ## add name and index columns to dataframe
    updf.loc[:, 3] = [i.rsplit("_", 1)[0] for i in updf[0]]
    ## create a column with only consens index
    updf.loc[:, 4] = [i.rsplit("_", 1)[1] for i in updf[0]]
    ## group by seed
    udic = updf.groupby(by=1, sort=True)
    ## get number of clusters
    nloci = sum(1 for _ in udic.groups.iterkeys())

    ## get maxlen
    maxlen = data._hackersonly["max_fragment_length"]
    if any(x in data.paramsdict["datatype"] for x in ['pair', 'gbs']):
        maxlen *= 2

    ## INIT SINGLE CATG ARRAY
    ## create an h5 array for storing catg tmp for this sample
    ## size has nloci from utemp, maxlen from hackersdict
    smpio = os.path.join(data.dirs.consens, sample.name+".tmp.h5")
    if os.path.exists(smpio):
        os.remove(smpio)
    smp5 = h5py.File(smpio, 'w')
    icatg = smp5.create_dataset('icatg', (nloci, maxlen, 4), dtype=np.uint32)
    inall = smp5.create_dataset('inall', (nloci,), dtype=np.uint8)

    ## get catg and nalleles from step5. the shape of catg: (nconsens, maxlen)
    old_h5 = h5py.File(sample.files.database, 'r')
    catarr = old_h5["catg"]    #[:]
    nall = old_h5["nalleles"]  #[:]
    chunksize = data.chunks

    ## local filters to fill while filling catg array
    dfilter = np.zeros(nloci, dtype=np.bool)
    ifilter = np.zeros(nloci, dtype=np.uint16)

    ## create a local array to fill until writing to disk for write efficiency
    locatg = np.zeros((chunksize, maxlen, 4), dtype=np.uint32)
    lonall = np.zeros((chunksize,), dtype=np.uint8)

    LOGGER.info("filling catg")
    step = iloc = 0
    for iloc, seed in enumerate(udic.groups.iterkeys()):
        ipdf = udic.get_group(seed)
        ask = ipdf.where(ipdf[3] == sample.name).dropna()

        ## write to disk after 1000 writes
        if not iloc % chunksize:
            icatg[step:iloc] = locatg[:]
            inall[step:iloc] = lonall[:]
            ## reset
            step = iloc
            locatg = np.zeros((chunksize, maxlen, 4), dtype=np.uint32)
            lonall = np.zeros((chunksize,), dtype=np.uint8)

        ## fill local array one at a time
        if ask.shape[0] == 1: 
            ## if multiple hits of a sample to a locus then it is not added
            ## to the locus, and instead the locus is masked for exclusion
            ## using the filters array.
            locatg[iloc-step] = catarr[int(ask[4]), :icatg.shape[1], :]
            lonall[iloc-step] = nall[int(ask[4]),]
            #icatg[iloc] = catarr[int(ask[4]), :icatg.shape[1], :]
        elif ask.shape[0] > 1:
            ## store that this cluster failed b/c it had duplicate samples. 
            dfilter[iloc] = True

    ## write the leftover chunk 
    icatg[step:iloc] = locatg[:icatg[step:iloc].shape[0]]
    inall[step:iloc] = lonall[:inall[step:iloc].shape[0]]    

    ## store dfilter and clear memory
    smp5.create_dataset("dfilter", data=dfilter)
    del locatg
    del lonall

    LOGGER.info("filling seeds")
    ## for each locus in which Sample was the seed. This writes quite a bit
    ## slower than the local setting
    seedmatch1 = (sample.name in i for i in udic.groups.keys())
    seedmatch2 = (i for i, j in enumerate(seedmatch1) if j)
    LOGGER.info("seedmatching")
    for iloc in seedmatch2:
        sfill = int(udic.groups.keys()[iloc].split("_")[-1])
        icatg[iloc] = catarr[sfill, :, :]
        inall[iloc] = nall[sfill]
    LOGGER.info("done seedmatching")

    ## close the old hdf5 connections
    old_h5.close()

    ## clear memory for hit map
    del udic
    del updf

    ## get indel locations for this sample
    ipath = os.path.join(data.dirs.consens, data.name+".indels")
    indh5 = h5py.File(ipath, 'r')

<<<<<<< HEAD
    # LOGGER.info("""
    #     sidx %s,
    #     indh5["indels"].shape %s,
    #     indh5["indels"][sidx, :, :].shape %s
    #     """, sidx, indh5["indels"].shape, indh5["indels"][sidx, :, :].shape)

    with h5py.File(ipath, 'r') as indh5:
        indels = indh5["indels"][sidx, :, :]
=======
    indh5 = h5py.File(ipath, 'r')# as indh5:
    indels = indh5["indels"][sidx, :, :]
    #    indels = indh5["indels"][sidx, :, :]
>>>>>>> f9d4242f

    LOGGER.info("loading indels for %s %s, %s", sample.name, sidx, np.sum(indels[:10]))
    ## insert indels into new_h5 (icatg array) which now has loci in the same
    ## order as the final clusters from the utemp file
    for iloc in xrange(icatg.shape[0]):
        ## indels locations
        indidx = np.where(indels[iloc, :])[0]
        #LOGGER.info("indidx %s, len %s", indidx.shape, len(indidx))
        if np.any(indidx):
            ## store number of indels for this sample at this locus
            ifilter[iloc] = len(indidx)

            ## insert indels into catg array
            newrows = icatg[iloc].shape[0] + len(indidx)
            not_idx = np.array([k for k in range(newrows) if k not in indidx])
            ## create an empty new array with the right dims
            newfill = np.zeros((newrows, 4), dtype=icatg.dtype)
            ## fill with the old vals leaving the indels rows blank
            newfill[not_idx, :] = icatg[iloc]
            ## store new data into icatg
            icatg[iloc] = newfill[:icatg[iloc].shape[0]]

    ## put filteres into h5 object
    smp5.create_dataset("ifilter", data=ifilter)

    ## close the new h5 that was written to
    smp5.close()

    ## clear memory
    del indels

    ## return name for
    return sample.name



def fill_superseqs(data, samples):
    """ 
    Fills the superseqs array with seq data from cat.clust 
    and fill the edges array with information about paired split locations.
    """

    ## load super to get edges
    io5 = h5py.File(data.clust_database, 'r+')
    superseqs = io5["seqs"]
    splits = io5["splits"]

    ## samples are already sorted
    snames = [i.name for i in samples]
    ## get maxlen again
    maxlen = data._hackersonly["max_fragment_length"]
    if any(x in data.paramsdict["datatype"] for x in ['pair', 'gbs']):
        maxlen *= 2

    ## data has to be entered in blocks
    infile = os.path.join(data.dirs.consens, data.name+"_catclust.gz")
    clusters = gzip.open(infile, 'r')
    pairdealer = itertools.izip(*[iter(clusters)]*2)

    ## iterate over clusters
    chunksize = superseqs.attrs["chunksize"]
    done = 0
    iloc = 0
    cloc = 0
    chunkseqs = np.zeros((chunksize, len(samples), maxlen), dtype="|S1")
    chunkedge = np.zeros((chunksize), dtype=np.uint16)

    while 1:
        try:
            done, chunk = clustdealer(pairdealer, 1)
        except IndexError:
            raise IPyradError("clustfile formatting error in %s", chunk)    
        if done:
            break

        ## if chunk is full put into superseqs and reset counter
        if cloc == chunksize:
            superseqs[iloc-cloc:iloc] = chunkseqs
            splits[iloc-cloc:iloc] = chunkedge
            ## reset chunkseqs, chunkedge, cloc
            cloc = 0
            chunkseqs = np.zeros((chunksize, len(samples), maxlen), dtype="|S1")
            chunkedge = np.zeros((chunksize), dtype=np.uint16)

        ## get seq and split it
        if chunk:
            fill = np.zeros((len(samples), maxlen), dtype="|S1")
            fill.fill("N")
            piece = chunk[0].strip().split("\n")
            names = piece[0::2]
            seqs = np.array([list(i) for i in piece[1::2]])
            ## fill in the separator if it exists
            separator = np.where(np.all(seqs == "n", axis=0))[0]
            if np.any(separator):
                chunkedge[cloc] = separator.min()

            ## fill in the hits
            shlen = seqs.shape[1]
            for name, seq in zip(names, seqs):
                sidx = snames.index(name.rsplit("_", 1)[0])
                fill[sidx, :shlen] = seq

            ## PUT seqs INTO local ARRAY 
            chunkseqs[cloc] = fill

        ## increase counters
        cloc += 1
        iloc += 1

    ## write final leftover chunk
    superseqs[iloc-cloc:,] = chunkseqs[:cloc]
    splits[iloc-cloc:] = chunkedge[:cloc]

    ## close super
    io5.close()

    ## edges is filled with splits for paired data.
    LOGGER.info("done filling superseqs")

    ## close handle
    clusters.close()



## TODO: This could use to be parallelized...
def build_reads_file(data, ipyclient):
    """ 
    Reconstitutes clusters from .utemp and htemp files and writes them 
    to chunked files for aligning in muscle. Return a dictionary with 
    seed:hits info from utemp file.
    """
    ## parallel client
    ## TODO, THIS CAN BE PARALLELIZED; just split it into chunks of seeds    
    lbview = ipyclient.load_balanced_view()
    start = time.time()

    elapsed = datetime.timedelta(seconds=int(time.time()-start))
    progressbar(20, 0,
        " building clusters     | {}".format(elapsed))


    LOGGER.info("building reads file -- loading utemp file into mem")
    ## read in cluster hits as pandas data frame
    uhandle = os.path.join(data.dirs.consens, data.name+".utemp")
    updf = pd.read_table(uhandle, header=None)

    ## load full fasta file into a Dic
    LOGGER.info("loading full _catcons file into memory")
    conshandle = os.path.join(data.dirs.consens, data.name+"_catcons.tmp")
    consdf = pd.read_table(conshandle, delim_whitespace=1, 
                           header=None, compression='gzip')
    printstring = "{:<%s}    {}" % max([len(i) for i in set(consdf[0])])
    consdic = {i:j for i, j in \
                    zip(\
                        itertools.chain(*consdf[::2].values.tolist()), 
                        itertools.chain(*consdf[1::2].values.tolist())
                    )
               }

    ## make an tmpout directory and a printstring for writing to file
    tmpdir = os.path.join(data.dirs.consens, data.name+"-tmpaligns")
    if not os.path.exists(tmpdir):
        os.mkdir(tmpdir)

    ## groupby index 1 (seeds) 
    groups = updf.groupby(by=1, sort=False)

    ## a chunker for writing every N
    optim = 100
    #if len(groups) > 2000:
    #    optim = len(groups) // 10

    ## get seqs back from consdic
    clustbits = []
    locilist = []
    loci = 0

    LOGGER.info("building reads file -- loading building loci")
    tots = len(set(updf[1].values))

    ## iterate over seeds and add in hits seqs
    for seed in set(updf[1].values):
        ## get dataframe for this locus/group (gdf) 
        gdf = groups.get_group(seed)
        ## set seed name and sequence
        seedseq = consdic.get(">"+seed)
        names = [">"+seed]
        seqs = [seedseq]
        ## iterate over group dataframe (gdf) and add hits names and seqs
        ## revcomp the hit if not '+' in the df.
        for i in gdf.index:
            hit = gdf[0][i]
            names.append(">"+hit)
            if gdf[2][i] == "+":
                seqs.append(consdic[">"+hit])
            else:
                seqs.append(fullcomp(consdic[">"+hit][::-1]))

        ## append the newly created locus to the locus list
        locilist.append("\n".join([printstring.format(i, j) \
                        for i, j in zip(names, seqs)]))
        loci += 1

        ## print progress
        elapsed = datetime.timedelta(seconds=int(time.time()-start))
        progressbar(tots, loci,
            " building clusters     | {}".format(elapsed))

        ## if enough loci have finished write to file to clear the mem
        if not loci % optim:
            ## a file to write results to
            handle = os.path.join(tmpdir, "tmp_"+str(loci - optim))
            with open(handle, 'w') as tmpout:
                tmpout.write("\n//\n//\n".join(locilist)+"\n//\n//\n")
                locilist = []
                clustbits.append(handle)

    ## write the final remaining to file
    if locilist:
        handle = os.path.join(tmpdir, "tmp_"+str(loci - len(locilist)))
        with open(handle, 'w') as tmpout:
            tmpout.write("\n//\n//\n".join(locilist)+"\n//\n//\n")
            clustbits.append(handle)

    elapsed = datetime.timedelta(seconds=int(time.time()-start))
    progressbar(100, 100, 
        " building clusters     | {}".format(elapsed))
    print("")

    ## return stuff
    return clustbits, loci



## This is slow currently, high memory, 
def build_input_file(data, samples, randomseed):
    """ 
    Make a concatenated consens file with sampled alleles (no RSWYMK/rswymk). 
    Orders reads by length and shuffles randomly within length classes
    """

    ## get all of the consens handles for samples that have consens reads
    conshandles = list(itertools.chain(*[samp.files.consens \
                                         for samp in samples if \
                                         samp.stats.reads_consens]))
    conshandles.sort()
    assert conshandles, "no consensus files found"

    ## concatenate all of the consens files
    cmd = ['cat'] + glob.glob(os.path.join(data.dirs.consens, '*.consens.gz'))
    allcons = os.path.join(data.dirs.consens, data.name+"_catcons.tmp")
    with open(allcons, 'w') as output:
        call = subprocess.Popen(cmd, stdout=output)
        call.communicate()

    ## a string of sed substitutions for temporarily replacing hetero sites    
    subs = ["/>/!s/W/A/g", "/>/!s/w/A/g", "/>/!s/R/A/g", "/>/!s/r/A/g", 
            "/>/!s/M/A/g", "/>/!s/m/A/g", "/>/!s/K/T/g", "/>/!s/k/T/g", 
            "/>/!s/S/C/g", "/>/!s/s/C/g", "/>/!s/Y/C/g", "/>/!s/y/C/g"]
    subs = ";".join(subs)

    ## impute pseudo-haplo information to avoid mismatch at hetero sites
    ## the read data with hetero sites is put back into clustered data later
    cmd1 = ["gunzip", "-c", allcons]
    cmd2 = ["sed", subs]

    proc1 = subprocess.Popen(cmd1, stdout=subprocess.PIPE)
    proc2 = subprocess.Popen(cmd2, stdin=proc1.stdout, stdout=subprocess.PIPE)

    allhaps = open(allcons.replace("_catcons.tmp", "_cathaps.tmp"), 'w')
    proc1 = subprocess.Popen(cmd1, stdout=subprocess.PIPE)
    allhaps = allcons.replace("_catcons.tmp", "_cathaps.tmp")
    with open(allhaps, 'w') as output:
        proc2 = proc2 = subprocess.Popen(cmd2, stdin=proc1.stdout, stdout=output) 
        proc2.communicate()
    proc1.stdout.close()

    ## now sort the file using vsearch
    allsort = allcons.replace("_catcons.tmp", "_catsort.tmp")  
    cmd1 = ["vsearch", "--sortbylength", allhaps, 
            "--fasta_width", "0", "--output", allsort]
    proc1 = subprocess.Popen(cmd1)
    proc1.communicate()

    ## shuffle sequences within size classes
    random.seed(randomseed)

    allshuf = allcons.replace("_catcons.tmp", "_catshuf.tmp")      
    outdat = open(allshuf, 'w')
    indat = open(allsort, 'r')
    idat = itertools.izip(iter(indat), iter(indat))
    done = 0

    chunk = [idat.next()]
    while not done:
        ## grab 2-lines until they become shorter (unless there's only one)
        oldlen = len(chunk[-1][-1])

        while 1:
            try:
                dat = idat.next()
            except StopIteration:
                done = 1
                break
            if len(dat[-1]) == oldlen:
                chunk.append(dat)
            else:
                ## send the last chunk off to be processed
                random.shuffle(chunk)
                outdat.write("".join(itertools.chain(*chunk)))
                ## start new chunk
                chunk = [dat]
                break

    ## do the last chunk
    random.shuffle(chunk)    
    outdat.write("".join(itertools.chain(*chunk)))

    indat.close()
    outdat.close()




def run(data, samples, noreverse, force, randomseed, ipyclient):
    """ 
    Master function to run :
     1. build input file, 2. cluster, 3. split clusters into bits, 
     4. align bits, 5. build h5 array. 
    """

    ## clean the slate
    if os.path.exists(data.clust_database):
        os.remove(data.clust_database)

    ## parallel
    lbview = ipyclient.load_balanced_view()
    start = time.time()
    
    # make file with all samples reads    
    binput = lbview.apply(build_input_file, *[data, samples, randomseed])
    while not binput.ready():
        elapsed = datetime.timedelta(seconds=int(time.time()-start))
        progressbar(100, 0, 
            " concat/shuffle input  | {}".format(elapsed))
        time.sleep(0.5)
    elapsed = datetime.timedelta(seconds=int(time.time()-start))
    progressbar(100, 100, 
        " concat/shuffle input  | {}".format(elapsed))
    print("")

    ## call vsearch
    #cluster(data, noreverse, ipyclient)

    # # build consens clusters and returns chunk handles to be aligned
    clustbits, nloci = build_reads_file(data, ipyclient)
    data.nloci = nloci

    ## muscle align the consens reads and creates hdf5 indel array
    LOGGER.info("muscle alignment & building indel database")
    multi_muscle_align(data, samples, clustbits, ipyclient)

    ## builds the final HDF5 array which includes three main keys
    ## /catg -- contains all indiv catgs and has indels inserted
    ##   .attr['samples'] = [samples]
    ## /filters -- filled for dups, left empty for others until step 7.
    ##   .attr['filters'] = [f1, f2, f3, f4, f5]
    ## /seqs -- contains the clustered sequence data as string arrays
    ##   .attr['samples'] = [samples]
    ## /edges -- gets the paired split locations for now.
    ## /snps  -- left empty for now
    LOGGER.info("building full database")    
    ## calls singlecat func inside
    build_h5_array(data, samples, ipyclient)

    ## do we need to load in singleton clusters?
    ## invarcats()
    ## invarcats()


if __name__ == "__main__":

    ## get path to test dir/ 
    ROOT = os.path.realpath(
       os.path.dirname(
           os.path.dirname(
               os.path.dirname(__file__)
               )
           )
       )

    ## run test on pairgbs data1
    # TEST = ip.load.load_assembly(os.path.join(\
    #                      ROOT, "tests", "Ron", "Ron"))
    # TEST.step6(force=True)
    # print(TEST.stats)

    ## run test on pairgbs data1
    # TEST = ip.load.load_assembly(os.path.join(\
    #                      ROOT, "tests", "test_pairgbs", "test_pairgbs"))
    # TEST.step6(force=True)
    # print(TEST.stats)

    ## run test on rad data1
    #TEST = ip.load.load_assembly(os.path.join(\
    #                     ROOT, "tests", "test_rad", "data1"))
    #TEST.step6(force=True)
    #print(TEST.stats)

    ## load test data (pairgbs)
    DATA = ip.load_json(
         "/home/deren/Documents/RADmissing/rad1/half_min4.json")
    #SAMPLES = DATA.samples.values()

    # ## run step 6
    DATA.step6(force=True)

<|MERGE_RESOLUTION|>--- conflicted
+++ resolved
@@ -367,21 +367,15 @@
     if data.nloci < 100:
         chunks = data.nloci
     if data.nloci > 5000:
-<<<<<<< HEAD
         chunks = 1000
-    ### hmm, maybe we need to some kind of memory management here to make
-    ### sure the chunks x nprocessors doesn't overload memory in singlecat...
-
-=======
-        chunks = 500
-    ## very big data set
-    if (data.nloci > 100000) and len(data.samples.keys()) > 100:
-        chunks = 200
-    ## very very big data set
-    if (data.nloci > 100000) and len(data.samples.keys()) > 200:
-        chunks = 100
+    # ## very big data set
+    # if (data.nloci > 100000) and len(data.samples.keys()) > 100:
+    #     chunks = 200
+    # ## very very big data set
+    # if (data.nloci > 100000) and len(data.samples.keys()) > 200:
+    #     chunks = 100
     data.chunks = chunks
->>>>>>> f9d4242f
+
     ### Warning: for some reason increasing the chunk size to 5000 
     ### caused enormous problems in step7. Not sure why. hdf5 inflate error. 
     #if data.nloci > 100000:
@@ -720,20 +714,9 @@
     ipath = os.path.join(data.dirs.consens, data.name+".indels")
     indh5 = h5py.File(ipath, 'r')
 
-<<<<<<< HEAD
-    # LOGGER.info("""
-    #     sidx %s,
-    #     indh5["indels"].shape %s,
-    #     indh5["indels"][sidx, :, :].shape %s
-    #     """, sidx, indh5["indels"].shape, indh5["indels"][sidx, :, :].shape)
-
-    with h5py.File(ipath, 'r') as indh5:
-        indels = indh5["indels"][sidx, :, :]
-=======
     indh5 = h5py.File(ipath, 'r')# as indh5:
     indels = indh5["indels"][sidx, :, :]
     #    indels = indh5["indels"][sidx, :, :]
->>>>>>> f9d4242f
 
     LOGGER.info("loading indels for %s %s, %s", sample.name, sidx, np.sum(indels[:10]))
     ## insert indels into new_h5 (icatg array) which now has loci in the same
@@ -761,6 +744,7 @@
 
     ## close the new h5 that was written to
     smp5.close()
+    indh5.close()
 
     ## clear memory
     del indels
