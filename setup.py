--- conflicted
+++ resolved
@@ -14,14 +14,9 @@
     'sphinx',
     'ipython>=4.0',
     'ipyparallel',
-<<<<<<< HEAD
-    'jupyter',
-    'toyplot'
-=======
     'ipykernel>=4.1',
     'jupyter',
     'jupyter-client>=4.1'
->>>>>>> 9080afbd
     ]
 
 #import ipyrad
